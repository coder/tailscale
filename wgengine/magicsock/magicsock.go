--- conflicted
+++ resolved
@@ -488,14 +488,12 @@
 	// peer. It's only used to quiet logging, so we only log on change.
 	peerLastDerp map[key.NodePublic]int
 
-<<<<<<< HEAD
 	// derpForcedWebsocketFunc is a callback that is called when a DERP
 	// connection is forced to use WebSockets.
 	derpForcedWebsocketFunc func(region int, reason string)
-=======
+
 	// wgPinger is the WireGuard only pinger used for latency measurements.
 	wgPinger lazy.SyncValue[*ping.Pinger]
->>>>>>> ab310a7f
 }
 
 // SetDebugLoggingEnabled controls whether spammy debug logging is enabled.
@@ -1358,11 +1356,9 @@
 
 var errNoUDP = errors.New("no UDP available on platform")
 
-var (
-	// This acts as a compile-time check for our usage of ipv6.Message in
-	// batchingUDPConn for both IPv6 and IPv4 operations.
-	_ ipv6.Message = ipv4.Message{}
-)
+// This acts as a compile-time check for our usage of ipv6.Message in
+// batchingUDPConn for both IPv6 and IPv4 operations.
+var _ ipv6.Message = ipv4.Message{}
 
 func (c *Conn) sendUDPBatch(addr netip.AddrPort, buffs [][]byte) (sent bool, err error) {
 	isIPv6 := false
@@ -2663,7 +2659,7 @@
 	c.mu.Lock()
 	defer c.mu.Unlock()
 
-	var derpAddr = debugUseDERPAddr()
+	derpAddr := debugUseDERPAddr()
 	if derpAddr != "" {
 		derpPort := 443
 		if debugUseDERPHTTP() {
@@ -4109,7 +4105,7 @@
 	if sb.WantPeers {
 		c.peerMap.forEachEndpoint(func(ep *endpoint) {
 			ps := &ipnstate.PeerStatus{InMagicSock: true}
-			//ps.Addrs = append(ps.Addrs, n.Endpoints...)
+			// ps.Addrs = append(ps.Addrs, n.Endpoints...)
 			ep.populatePeerStatus(ps)
 			sb.AddPeer(ep.publicKey, ps)
 		})
@@ -4117,7 +4113,7 @@
 
 	c.foreachActiveDerpSortedLocked(func(node int, ad activeDerp) {
 		// TODO(bradfitz): add to ipnstate.StatusBuilder
-		//f("<li><b>derp-%v</b>: cr%v,wr%v</li>", node, simpleDur(now.Sub(ad.createTime)), simpleDur(now.Sub(*ad.lastWrite)))
+		// f("<li><b>derp-%v</b>: cr%v,wr%v</li>", node, simpleDur(now.Sub(ad.createTime)), simpleDur(now.Sub(*ad.lastWrite)))
 	})
 }
 
