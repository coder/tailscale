--- conflicted
+++ resolved
@@ -1374,16 +1374,10 @@
 // DERP-only endpoint. It does not stop the endpoint's heartbeat
 // timer, if one is running.
 func (de *endpoint) resetLocked() {
+	de.c.logf("magicsock: disco: node %v %v now using DERP only (reset)", de.publicKey.ShortString(), de.discoShort())
 	de.lastSend = 0
 	de.lastFullPing = 0
-<<<<<<< HEAD
-	de.c.logf("magicsock: disco: node %v %v now using DERP only (reset)", de.publicKey.ShortString(), de.discoShort())
-	de.bestAddr = addrLatency{}
-	de.bestAddrAt = 0
-	de.trustBestAddrUntil = 0
-=======
 	de.clearBestAddrLocked()
->>>>>>> 8250582f
 	for _, es := range de.endpointState {
 		es.lastPing = 0
 	}
