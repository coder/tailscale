// Copyright (c) Tailscale Inc & AUTHORS
// SPDX-License-Identifier: BSD-3-Clause

package magicsock

import (
	"bufio"
	"context"
	"encoding/binary"
	"errors"
	"fmt"
	"math"
	"math/rand"
	"net"
	"net/netip"
	"reflect"
	"runtime"
	"slices"
	"sync"
	"sync/atomic"
	"time"

	"golang.org/x/crypto/poly1305"
	xmaps "golang.org/x/exp/maps"
	"golang.org/x/net/ipv4"
	"golang.org/x/net/ipv6"
	"tailscale.com/disco"
	"tailscale.com/ipn/ipnstate"
	"tailscale.com/net/stun"
	"tailscale.com/net/tstun"
	"tailscale.com/tailcfg"
	"tailscale.com/tstime/mono"
	"tailscale.com/types/key"
	"tailscale.com/types/logger"
	"tailscale.com/util/mak"
	"tailscale.com/util/ringbuffer"
)

var mtuProbePingSizesV4 []int
var mtuProbePingSizesV6 []int

func init() {
	for _, m := range tstun.WireMTUsToProbe {
		mtuProbePingSizesV4 = append(mtuProbePingSizesV4, pktLenToPingSize(m, false))
		mtuProbePingSizesV6 = append(mtuProbePingSizesV6, pktLenToPingSize(m, true))
	}
}

// endpoint is a wireguard/conn.Endpoint. In wireguard-go and kernel WireGuard
// there is only one endpoint for a peer, but in Tailscale we distribute a
// number of possible endpoints for a peer which would include the all the
// likely addresses at which a peer may be reachable. This endpoint type holds
// the information required that when wireguard-go wants to send to a
// particular peer (essentially represented by this endpoint type), the send
// function can use the currently best known Tailscale endpoint to send packets
// to the peer.
type endpoint struct {
	// atomically accessed; declared first for alignment reasons
	lastRecvWG            mono.Time // last time there were incoming packets from this peer destined for wireguard-go (e.g. not disco)
	lastRecvUDPAny        mono.Time // last time there were incoming UDP packets from this peer of any kind
	numStopAndResetAtomic int64
	debugUpdates          *ringbuffer.RingBuffer[EndpointChange]

	// These fields are initialized once and never modified.
	c            *Conn
	nodeID       tailcfg.NodeID
	publicKey    key.NodePublic // peer public key (for WireGuard + DERP)
	publicKeyHex string         // cached output of publicKey.UntypedHexString
	fakeWGAddr   netip.AddrPort // the UDP address we tell wireguard-go we're using
	nodeAddr     netip.Addr     // the node's first tailscale address; used for logging & wireguard rate-limiting (Issue 6686)

	disco atomic.Pointer[endpointDisco] // if the peer supports disco, the key and short string

	// mu protects all following fields.
	mu sync.Mutex // Lock ordering: Conn.mu, then endpoint.mu

	heartBeatTimer *time.Timer    // nil when idle
	lastSendExt    mono.Time      // last time there were outgoing packets sent to this peer from an external trigger (e.g. wireguard-go or disco pingCLI)
	lastSendAny    mono.Time      // last time there were outgoing packets sent this peer from any trigger, internal or external to magicsock
	lastFullPing   mono.Time      // last time we pinged all disco or wireguard only endpoints
	derpAddr       netip.AddrPort // fallback/bootstrap path, if non-zero (non-zero for well-behaved clients)

	bestAddr           addrQuality // best non-DERP path; zero if none; mutate via setBestAddrLocked()
	bestAddrAt         mono.Time   // time best address re-confirmed
	trustBestAddrUntil mono.Time   // time when bestAddr expires
	sentPing           map[stun.TxID]sentPing
	endpointState      map[netip.AddrPort]*endpointState
	isCallMeMaybeEP    map[netip.AddrPort]bool

	// The following fields are related to the new "silent disco"
	// implementation that's a WIP as of 2022-10-20.
	// See #540 for background.
	heartbeatDisabled bool
	probeUDPLifetime  *probeUDPLifetime // UDP path lifetime probing; nil if disabled

	expired         bool // whether the node has expired
	isWireguardOnly bool // whether the endpoint is WireGuard only
}

func (de *endpoint) setBestAddrLocked(v addrQuality) {
	if v.AddrPort != de.bestAddr.AddrPort {
		de.probeUDPLifetime.resetCycleEndpointLocked()
	}
	de.bestAddr = v
}

const (
	// udpLifetimeProbeCliffSlack is how much slack to use relative to a
	// ProbeUDPLifetimeConfig.Cliffs duration in order to account for RTT,
	// scheduling jitter, buffers, etc. If the cliff is 10s, we attempt to probe
	// after 10s - 2s (8s) amount of inactivity.
	udpLifetimeProbeCliffSlack = time.Second * 2
	// udpLifetimeProbeSchedulingTolerance is how much of a difference can be
	// tolerated between a UDP lifetime probe scheduling target and when it
	// actually fired. This must be some fraction of udpLifetimeProbeCliffSlack.
	udpLifetimeProbeSchedulingTolerance = udpLifetimeProbeCliffSlack / 8
)

// probeUDPLifetime represents the configuration and state tied to probing UDP
// path lifetime. A probe "cycle" involves pinging the UDP path at various
// timeout cliffs, which are pre-defined durations of interest commonly used by
// NATs/firewalls as default stateful session timeout values. Cliffs are probed
// in ascending order. A "cycle" completes when all cliffs have received a pong,
// or when a ping times out. Cycles may extend across endpoint session lifetimes
// if they are disrupted by user traffic.
type probeUDPLifetime struct {
	// All fields are guarded by endpoint.mu. probeUDPLifetime methods are for
	// convenience.

	// config holds the probing configuration.
	config ProbeUDPLifetimeConfig

	// timer is nil when idle. A non-nil timer indicates we intend to probe a
	// timeout cliff in the future.
	timer *time.Timer

	// bestAddr contains the endpoint.bestAddr.AddrPort at the time a cycle was
	// scheduled to start. A probing cycle is 1:1 with the current
	// endpoint.bestAddr.AddrPort in the interest of simplicity. When
	// endpoint.bestAddr.AddrPort changes, any active probing cycle will reset.
	bestAddr netip.AddrPort
	// cycleStartedAt contains the time at which the first cliff
	// (ProbeUDPLifetimeConfig.Cliffs[0]) was pinged for the current/last cycle.
	cycleStartedAt time.Time
	// cycleActive is true if a probing cycle is active, otherwise false.
	cycleActive bool
	// currentCliff represents the index into ProbeUDPLifetimeConfig.Cliffs for
	// the cliff that we are waiting to ping, or waiting on a pong/timeout.
	currentCliff int
	// lastTxID is the ID for the last ping that was sent.
	lastTxID stun.TxID
}

func (p *probeUDPLifetime) currentCliffDurationEndpointLocked() time.Duration {
	if p == nil {
		return 0
	}
	return p.config.Cliffs[p.currentCliff]
}

// cycleCompleteMaxCliffEndpointLocked records the max cliff (as an index of
// ProbeUDPLifetimeConfig.Cliffs) a probing cycle reached, i.e. received a pong
// for. A value < 0 indicates no cliff was reached. It is a no-op if the active
// configuration does not equal defaultProbeUDPLifetimeConfig.
func (p *probeUDPLifetime) cycleCompleteMaxCliffEndpointLocked(cliff int) {
	if !p.config.Equals(defaultProbeUDPLifetimeConfig) {
		return
	}
	switch {
	case cliff < 0:
		metricUDPLifetimeCycleCompleteNoCliffReached.Add(1)
	case cliff == 0:
		metricUDPLifetimeCycleCompleteAt10sCliff.Add(1)
	case cliff == 1:
		metricUDPLifetimeCycleCompleteAt30sCliff.Add(1)
	case cliff == 2:
		metricUDPLifetimeCycleCompleteAt60sCliff.Add(1)
	}
}

// resetCycleEndpointLocked resets the state contained in p to reflect an
// inactive cycle.
func (p *probeUDPLifetime) resetCycleEndpointLocked() {
	if p == nil {
		return
	}
	if p.timer != nil {
		p.timer.Stop()
		p.timer = nil
	}
	p.cycleActive = false
	p.currentCliff = 0
	p.bestAddr = netip.AddrPort{}
}

// ProbeUDPLifetimeConfig represents the configuration for probing UDP path
// lifetime.
type ProbeUDPLifetimeConfig struct {
	// The timeout cliffs to probe. Values are in ascending order. Ascending
	// order is chosen over descending because we have limited opportunities to
	// probe. With a descending order we are stuck waiting for a new UDP
	// path/session if the first value times out. When that new path is
	// established is anyone's guess.
	Cliffs []time.Duration
	// CycleCanStartEvery represents the min duration between cycles starting
	// up.
	CycleCanStartEvery time.Duration
}

var (
	// defaultProbeUDPLifetimeConfig is the configuration that must be used
	// for UDP path lifetime probing until it can be wholly disseminated (not
	// just on/off) from upstream control components, and associated metrics
	// (metricUDPLifetime*) have lifetime management.
	//
	// TODO(#10928): support dynamic config via tailcfg.PeerCapMap.
	defaultProbeUDPLifetimeConfig = &ProbeUDPLifetimeConfig{
		Cliffs: []time.Duration{
			time.Second * 10,
			time.Second * 30,
			time.Second * 60,
		},
		CycleCanStartEvery: time.Hour * 24,
	}
)

// Equals returns true if b equals p, otherwise false. If both sides are nil,
// Equals returns true. If only one side is nil, Equals returns false.
func (p *ProbeUDPLifetimeConfig) Equals(b *ProbeUDPLifetimeConfig) bool {
	if p == b {
		return true
	}
	if (p == nil && b != nil) || (b == nil && p != nil) {
		return false
	}
	if !slices.Equal(p.Cliffs, b.Cliffs) {
		return false
	}
	if p.CycleCanStartEvery != b.CycleCanStartEvery {
		return false
	}
	return true
}

// Valid returns true if p is valid, otherwise false. p must be non-nil.
func (p *ProbeUDPLifetimeConfig) Valid() bool {
	if len(p.Cliffs) < 1 {
		// We need at least one cliff, otherwise there is nothing to probe.
		return false
	}
	if p.CycleCanStartEvery < 1 {
		// Probing must be constrained by a positive CycleCanStartEvery.
		return false
	}
	for i, c := range p.Cliffs {
		if c <= max(udpLifetimeProbeCliffSlack*2, heartbeatInterval) {
			// A timeout cliff less than or equal to twice
			// udpLifetimeProbeCliffSlack is invalid due to being effectively
			// zero when the cliff slack is subtracted from the cliff value at
			// scheduling time.
			//
			// A timeout cliff less or equal to the heartbeatInterval is also
			// invalid, as we may attempt to schedule on the tail end of the
			// last heartbeat tied to an active session.
			//
			// These values are constants, but max()'d in case they change in
			// the future.
			return false
		}
		if i == 0 {
			continue
		}
		if c <= p.Cliffs[i-1] {
			// Cliffs must be in ascending order.
			return false
		}
	}
	return true
}

// setProbeUDPLifetimeOn enables or disables probing of UDP path lifetime based
// on v. In the case of enablement defaultProbeUDPLifetimeConfig is used as the
// desired configuration.
func (de *endpoint) setProbeUDPLifetimeOn(v bool) {
	de.mu.Lock()
	if v {
		de.setProbeUDPLifetimeConfigLocked(defaultProbeUDPLifetimeConfig)
	} else {
		de.setProbeUDPLifetimeConfigLocked(nil)
	}
	de.mu.Unlock()
}

// setProbeUDPLifetimeConfigLocked sets the desired configuration for probing
// UDP path lifetime. Ownership of desired is passed to endpoint, it must not be
// mutated once this call is made. A nil value disables the feature. If desired
// is non-nil but desired.Valid() returns false this is a no-op.
func (de *endpoint) setProbeUDPLifetimeConfigLocked(desired *ProbeUDPLifetimeConfig) {
	if de.isWireguardOnly {
		return
	}
	if desired == nil {
		if de.probeUDPLifetime == nil {
			// noop, not currently configured or desired
			return
		}
		de.probeUDPLifetime.resetCycleEndpointLocked()
		de.probeUDPLifetime = nil
		return
	}
	if !desired.Valid() {
		return
	}
	if de.probeUDPLifetime != nil {
		if de.probeUDPLifetime.config.Equals(desired) {
			// noop, current config equals desired
			return
		}
		de.probeUDPLifetime.resetCycleEndpointLocked()
	} else {
		de.probeUDPLifetime = &probeUDPLifetime{}
	}
	p := de.probeUDPLifetime
	p.config = *desired
	p.resetCycleEndpointLocked()
}

// endpointDisco is the current disco key and short string for an endpoint. This
// structure is immutable.
type endpointDisco struct {
	key   key.DiscoPublic // for discovery messages.
	short string          // ShortString of discoKey.
}

type sentPing struct {
	to      netip.AddrPort
	at      mono.Time
	timer   *time.Timer // timeout timer
	purpose discoPingPurpose
	size    int                    // size of the disco message
	resCB   *pingResultAndCallback // or nil for internal use
}

// endpointState is some state and history for a specific endpoint of
// a endpoint. (The subject is the endpoint.endpointState
// map key)
type endpointState struct {
	// all fields guarded by endpoint.mu

	// lastPing is the last (outgoing) ping time.
	lastPing mono.Time

	// lastGotPing, if non-zero, means that this was an endpoint
	// that we learned about at runtime (from an incoming ping)
	// and that is not in the network map. If so, we keep the time
	// updated and use it to discard old candidates.
	lastGotPing time.Time

	// lastGotPingTxID contains the TxID for the last incoming ping. This is
	// used to de-dup incoming pings that we may see on both the raw disco
	// socket on Linux, and UDP socket. We cannot rely solely on the raw socket
	// disco handling due to https://github.com/tailscale/tailscale/issues/7078.
	lastGotPingTxID stun.TxID

	// callMeMaybeTime, if non-zero, is the time this endpoint
	// was advertised last via a call-me-maybe disco message.
	callMeMaybeTime time.Time

	recentPongs []pongReply // ring buffer up to pongHistoryCount entries
	recentPong  uint16      // index into recentPongs of most recent; older before, wrapped

	index int16 // index in nodecfg.Node.Endpoints; meaningless if lastGotPing non-zero
}

// clear removes all derived / probed state from an endpointState.
func (s *endpointState) clear() {
	*s = endpointState{
		index:       s.index,
		lastGotPing: s.lastGotPing,
	}
}

// pongHistoryCount is how many pongReply values we keep per endpointState
const pongHistoryCount = 64

type pongReply struct {
	latency time.Duration
	pongAt  mono.Time      // when we received the pong
	from    netip.AddrPort // the pong's src (usually same as endpoint map key)
	pongSrc netip.AddrPort // what they reported they heard
}

// EndpointChange is a structure containing information about changes made to a
// particular endpoint. This is not a stable interface and could change at any
// time.
type EndpointChange struct {
	When time.Time // when the change occurred
	What string    // what this change is
	From any       `json:",omitempty"` // information about the previous state
	To   any       `json:",omitempty"` // information about the new state
}

// shouldDeleteLocked reports whether we should delete this endpoint.
func (st *endpointState) shouldDeleteLocked() bool {
	switch {
	case !st.callMeMaybeTime.IsZero():
		return false
	case st.lastGotPing.IsZero():
		// This was an endpoint from the network map. Is it still in the network map?
		return st.index == indexSentinelDeleted
	default:
		// This was an endpoint discovered at runtime.
		return time.Since(st.lastGotPing) > sessionActiveTimeout
	}
}

// latencyLocked returns the most recent latency measurement, if any.
// endpoint.mu must be held.
func (st *endpointState) latencyLocked() (lat time.Duration, ok bool) {
	if len(st.recentPongs) == 0 {
		return 0, false
	}
	return st.recentPongs[st.recentPong].latency, true
}

// endpoint.mu must be held.
func (st *endpointState) addPongReplyLocked(r pongReply) {
	if n := len(st.recentPongs); n < pongHistoryCount {
		st.recentPong = uint16(n)
		st.recentPongs = append(st.recentPongs, r)
		return
	}
	i := st.recentPong + 1
	if i == pongHistoryCount {
		i = 0
	}
	st.recentPongs[i] = r
	st.recentPong = i
}

func (de *endpoint) deleteEndpointLocked(why string, ep netip.AddrPort) {
	de.debugUpdates.Add(EndpointChange{
		When: time.Now(),
		What: "deleteEndpointLocked-" + why,
		From: ep,
	})
	delete(de.endpointState, ep)
	if de.bestAddr.AddrPort == ep {
		de.c.logf("magicsock: disco: node %s %s now using DERP only (endpoint %s deleted)",
			de.publicKey.ShortString(), de.discoShort(), ep)
		de.debugUpdates.Add(EndpointChange{
			When: time.Now(),
			What: "deleteEndpointLocked-bestAddr-" + why,
			From: de.bestAddr,
		})
		de.setBestAddrLocked(addrQuality{})
	}
}

// initFakeUDPAddr populates fakeWGAddr with a globally unique fake UDPAddr.
// The current implementation just uses the pointer value of de jammed into an IPv6
// address, but it could also be, say, a counter.
func (de *endpoint) initFakeUDPAddr() {
	var addr [16]byte
	addr[0] = 0xfd
	addr[1] = 0x00
	binary.BigEndian.PutUint64(addr[2:], uint64(reflect.ValueOf(de).Pointer()))
	de.fakeWGAddr = netip.AddrPortFrom(netip.AddrFrom16(addr).Unmap(), 12345)
}

// noteRecvActivity records receive activity on de, and invokes
// Conn.noteRecvActivity no more than once every 10s.
func (de *endpoint) noteRecvActivity(ipp netip.AddrPort, now mono.Time) {
	if de.isWireguardOnly {
		de.mu.Lock()
		de.bestAddr.AddrPort = ipp
		de.bestAddrAt = now
		de.trustBestAddrUntil = now.Add(5 * time.Second)
		de.mu.Unlock()
	} else {
		// TODO(jwhited): subject to change as part of silent disco effort.
		// Necessary when heartbeat is disabled for the endpoint, otherwise we
		// kick off discovery disco pings every trustUDPAddrDuration and mirror
		// to DERP.
		de.mu.Lock()
		if de.heartbeatDisabled && de.bestAddr.AddrPort == ipp {
			de.trustBestAddrUntil = now.Add(trustUDPAddrDuration)
		}
		de.mu.Unlock()
	}

	elapsed := now.Sub(de.lastRecvWG.LoadAtomic())
	if elapsed > 10*time.Second {
		de.lastRecvWG.StoreAtomic(now)

		if de.c.noteRecvActivity == nil {
			return
		}
		de.c.noteRecvActivity(de.publicKey)
	}
}

func (de *endpoint) discoShort() string {
	var short string
	if d := de.disco.Load(); d != nil {
		short = d.short
	}
	return short
}

// String exists purely so wireguard-go internals can log.Printf("%v")
// its internal conn.Endpoints and we don't end up with data races
// from fmt (via log) reading mutex fields and such.
func (de *endpoint) String() string {
	return fmt.Sprintf("magicsock.endpoint{%v, %v}", de.publicKey.ShortString(), de.discoShort())
}

func (de *endpoint) ClearSrc()           {}
func (de *endpoint) SrcToString() string { panic("unused") } // unused by wireguard-go
func (de *endpoint) SrcIP() netip.Addr   { panic("unused") } // unused by wireguard-go
func (de *endpoint) DstToString() string { return de.publicKeyHex }
func (de *endpoint) DstIP() netip.Addr   { return de.nodeAddr } // see tailscale/tailscale#6686
func (de *endpoint) DstToBytes() []byte  { return packIPPort(de.fakeWGAddr) }

// addrForSendLocked returns the address(es) that should be used for
// sending the next packet. Zero, one, or both of UDP address and DERP
// addr may be non-zero. If the endpoint is WireGuard only and does not have
// latency information, a bool is returned to indicate that the
// WireGuard latency discovery pings should be sent.
//
// de.mu must be held.
//
// TODO(val): Rewrite the addrFor*Locked() variations to share code.
func (de *endpoint) addrForSendLocked(now mono.Time) (udpAddr, derpAddr netip.AddrPort, sendWGPing bool) {
	udpAddr = de.bestAddr.AddrPort

	if udpAddr.IsValid() && !now.After(de.trustBestAddrUntil) {
		return udpAddr, netip.AddrPort{}, false
	}

	if de.isWireguardOnly {
		// If the endpoint is wireguard-only, we don't have a DERP
		// address to send to, so we have to send to the UDP address.
		udpAddr, shouldPing := de.addrForWireGuardSendLocked(now)
		return udpAddr, netip.AddrPort{}, shouldPing
	}

	// We had a bestAddr but it expired so send both to it
	// and DERP.
	return udpAddr, de.derpAddr, false
}

// addrForWireGuardSendLocked returns the address that should be used for
// sending the next packet. If a packet has never or not recently been sent to
// the endpoint, then a randomly selected address for the endpoint is returned,
// as well as a bool indiciating that WireGuard discovery pings should be started.
// If the addresses have latency information available, then the address with the
// best latency is used.
//
// de.mu must be held.
func (de *endpoint) addrForWireGuardSendLocked(now mono.Time) (udpAddr netip.AddrPort, shouldPing bool) {
	if len(de.endpointState) == 0 {
		de.c.logf("magicsock: addrForSendWireguardLocked: [unexpected] no candidates available for endpoint")
		return udpAddr, false
	}

	// lowestLatency is a high duration initially, so we
	// can be sure we're going to have a duration lower than this
	// for the first latency retrieved.
	lowestLatency := time.Hour
	var oldestPing mono.Time
	for ipp, state := range de.endpointState {
		if oldestPing.IsZero() {
			oldestPing = state.lastPing
		} else if state.lastPing.Before(oldestPing) {
			oldestPing = state.lastPing
		}

		if latency, ok := state.latencyLocked(); ok {
			if latency < lowestLatency || latency == lowestLatency && ipp.Addr().Is6() {
				// If we have the same latency,IPv6 is prioritized.
				// TODO(catzkorn): Consider a small increase in latency to use
				// IPv6 in comparison to IPv4, when possible.
				lowestLatency = latency
				udpAddr = ipp
			}
		}
	}
	needPing := len(de.endpointState) > 1 && now.Sub(oldestPing) > wireguardPingInterval

	if !udpAddr.IsValid() {
		candidates := xmaps.Keys(de.endpointState)

		// Randomly select an address to use until we retrieve latency information
		// and give it a short trustBestAddrUntil time so we avoid flapping between
		// addresses while waiting on latency information to be populated.
		udpAddr = candidates[rand.Intn(len(candidates))]
	}

	de.bestAddr.AddrPort = udpAddr
	// Only extend trustBestAddrUntil by one second to avoid packet
	// reordering and/or CPU usage from random selection during the first
	// second. We should receive a response due to a WireGuard handshake in
	// less than one second in good cases, in which case this will be then
	// extended to 15 seconds.
	de.trustBestAddrUntil = now.Add(time.Second)
	return udpAddr, needPing
}

// addrForPingSizeLocked returns the address(es) that should be used for sending
// the next ping. It will only return addrs with a large enough path MTU to
// permit a ping payload of size bytes to be delivered (DERP is always one such
// addr as it is a TCP connection). If it returns a zero-value udpAddr, then we
// should continue probing the MTU of all paths to this endpoint. Zero, one, or
// both of the returned UDP address and DERP address may be non-zero.
//
// de.mu must be held.
func (de *endpoint) addrForPingSizeLocked(now mono.Time, size int) (udpAddr, derpAddr netip.AddrPort) {
	if size == 0 {
		udpAddr, derpAddr, _ = de.addrForSendLocked(now)
		return
	}

	udpAddr = de.bestAddr.AddrPort
	pathMTU := de.bestAddr.wireMTU
	requestedMTU := pingSizeToPktLen(size, udpAddr.Addr().Is6())
	mtuOk := requestedMTU <= pathMTU

	if udpAddr.IsValid() && mtuOk {
		if !now.After(de.trustBestAddrUntil) {
			return udpAddr, netip.AddrPort{}
		}
		// We had a bestAddr with large enough MTU but it expired, so
		// send both to it and DERP.
		return udpAddr, de.derpAddr
	}

	// The UDP address isn't valid or it doesn't have a path MTU big enough
	// for the packet. Return a zero-value udpAddr to signal that we should
	// keep probing the path MTU to all addresses for this endpoint, and a
	// valid DERP addr to signal that we should also send via DERP.
	return netip.AddrPort{}, de.derpAddr
}

// maybeProbeUDPLifetimeLocked returns an afterInactivityFor duration and true
// if de is a candidate for UDP path lifetime probing in the future, otherwise
// false.
func (de *endpoint) maybeProbeUDPLifetimeLocked() (afterInactivityFor time.Duration, maybe bool) {
	p := de.probeUDPLifetime
	if p == nil {
		return afterInactivityFor, false
	}
	if !de.bestAddr.IsValid() {
		return afterInactivityFor, false
	}
	epDisco := de.disco.Load()
	if epDisco == nil {
		// peer does not support disco
		return afterInactivityFor, false
	}
	// We compare disco keys, which may have a shorter lifetime than node keys
	// since disco keys reset on startup. This has the desired side effect of
	// shuffling probing probability where the local node ends up with a large
	// key value lexicographically relative to the other nodes it tends to
	// communicate with. If de's disco key changes, the cycle will reset.
	if de.c.discoPublic.Compare(epDisco.key) >= 0 {
		// lower disco pub key node probes higher
		return afterInactivityFor, false
	}
	if !p.cycleActive && time.Since(p.cycleStartedAt) < p.config.CycleCanStartEvery {
		// This is conservative as it doesn't account for afterInactivityFor use
		// by the caller, potentially delaying the start of the next cycle. We
		// assume the cycle could start immediately following
		// maybeProbeUDPLifetimeLocked(), regardless of the value of
		// afterInactivityFor relative to latest packets in/out time.
		return afterInactivityFor, false
	}
	afterInactivityFor = p.currentCliffDurationEndpointLocked() - udpLifetimeProbeCliffSlack
	if afterInactivityFor < 0 {
		// shouldn't happen
		return afterInactivityFor, false
	}
	return afterInactivityFor, true
}

// heartbeatForLifetimeVia represents the scheduling source of
// endpoint.heartbeatForLifetime().
type heartbeatForLifetimeVia string

const (
	heartbeatForLifetimeViaSessionInactive heartbeatForLifetimeVia = "session-inactive"
	heartbeatForLifetimeViaPongRx          heartbeatForLifetimeVia = "pong-rx"
	heartbeatForLifetimeViaSelf            heartbeatForLifetimeVia = "self"
)

// scheduleHeartbeatForLifetimeLocked schedules de.heartbeatForLifetime to fire
// in the future (after). The caller must describe themselves in the via arg.
func (de *endpoint) scheduleHeartbeatForLifetimeLocked(after time.Duration, via heartbeatForLifetimeVia) {
	p := de.probeUDPLifetime
	if p == nil {
		return
	}
	de.c.dlogf("[v1] magicsock: disco: scheduling UDP lifetime probe for cliff=%v via=%v to %v (%v)",
		p.currentCliffDurationEndpointLocked(), via, de.publicKey.ShortString(), de.discoShort())
	p.bestAddr = de.bestAddr.AddrPort
	p.timer = time.AfterFunc(after, de.heartbeatForLifetime)
	if via == heartbeatForLifetimeViaSelf {
		metricUDPLifetimeCliffsRescheduled.Add(1)
	} else {
		metricUDPLifetimeCliffsScheduled.Add(1)
	}
}

// heartbeatForLifetime sends a disco ping recorded locally with a purpose of
// pingHeartbeatForUDPLifetime to de if de.bestAddr has remained stable, and it
// has been inactive for a duration that is within the error bounds for current
// lifetime probing cliff. Alternatively it may reschedule itself into the
// future, which is one of three scheduling sources. The other scheduling
// sources are de.heartbeat() and de.probeUDPLifetimeCliffDoneLocked().
func (de *endpoint) heartbeatForLifetime() {
	de.mu.Lock()
	defer de.mu.Unlock()
	p := de.probeUDPLifetime
	if p == nil || p.timer == nil {
		// We raced with a code path trying to p.timer.Stop() us. Give up early
		// in the interest of simplicity. If p.timer.Stop() happened in
		// de.heartbeat() presumably because of recent packets in/out we *could*
		// still probe here, and it would be meaningful, but the time logic
		// below would reschedule as-is.
		return
	}
	p.timer = nil
	if !p.bestAddr.IsValid() || de.bestAddr.AddrPort != p.bestAddr {
		// best path changed
		p.resetCycleEndpointLocked()
		return
	}
	afterInactivityFor, ok := de.maybeProbeUDPLifetimeLocked()
	if !ok {
		p.resetCycleEndpointLocked()
		return
	}
	inactiveFor := mono.Now().Sub(max(de.lastRecvUDPAny.LoadAtomic(), de.lastSendAny))
	delta := afterInactivityFor - inactiveFor
	if delta.Abs() > udpLifetimeProbeSchedulingTolerance {
		if delta < 0 {
			// We missed our opportunity. We can resume this cliff at the tail
			// end of another session.
			metricUDPLifetimeCliffsMissed.Add(1)
			return
		} else {
			// We need to wait longer before sending a ping. This can happen for
			// a number of reasons, which are described in more detail in
			// de.heartbeat().
			de.scheduleHeartbeatForLifetimeLocked(delta, heartbeatForLifetimeViaSelf)
			return
		}
	}
	if p.currentCliff == 0 {
		p.cycleStartedAt = time.Now()
		p.cycleActive = true
	}
	de.c.dlogf("[v1] magicsock: disco: sending disco ping for UDP lifetime probe cliff=%v to %v (%v)",
		p.currentCliffDurationEndpointLocked(), de.publicKey.ShortString(), de.discoShort())
	de.startDiscoPingLocked(de.bestAddr.AddrPort, mono.Now(), pingHeartbeatForUDPLifetime, 0, nil)
}

// heartbeat is called every heartbeatInterval to keep the best UDP path alive,
// kick off discovery of other paths, or schedule the probing of UDP path
// lifetime on the tail end of an active session.
func (de *endpoint) heartbeat() {
	de.mu.Lock()
	defer de.mu.Unlock()

	if de.probeUDPLifetime != nil && de.probeUDPLifetime.timer != nil {
		de.probeUDPLifetime.timer.Stop()
		de.probeUDPLifetime.timer = nil
	}
	de.heartBeatTimer = nil

	if de.heartbeatDisabled {
		// If control override to disable heartBeatTimer set, return early.
		return
	}

	if de.lastSendExt.IsZero() {
		// Shouldn't happen.
		return
	}

	now := mono.Now()
	if now.Sub(de.lastSendExt) > sessionActiveTimeout {
		// Session's idle. Stop heartbeating.
		de.c.dlogf("[v1] magicsock: disco: ending heartbeats for idle session to %v (%v)", de.publicKey.ShortString(), de.discoShort())
		if afterInactivityFor, ok := de.maybeProbeUDPLifetimeLocked(); ok {
			// This is the best place to best effort schedule a probe of UDP
			// path lifetime in the future as it loosely translates to "UDP path
			// is inactive".
			//
			// Note: wireguard-go schedules a WireGuard keepalive packet (by
			// default, not tied to persistent keepalive feature) 10 seconds in
			// the future after receiving an authenticated data packet. It's
			// typically only sent by one side based on how the WireGuard state
			// machine controls the timer. So, if we are on the receiving end of
			// that keepalive, de.lastSendExt won't move, assuming there is no
			// other user-generated traffic. This is one reason why we perform
			// a more granular check of the last packets in/out time, below, as
			// a WireGuard keepalive may have fallen somewhere within the
			// sessionActiveTimeout window. heartbeatForLifetime will also
			// perform a similar check, and reschedule as necessary.
			inactiveFor := now.Sub(max(de.lastSendAny, de.lastRecvUDPAny.LoadAtomic()))
			after := afterInactivityFor - inactiveFor
			if after < 0 {
				// shouldn't happen
				return
			}
			de.scheduleHeartbeatForLifetimeLocked(after, heartbeatForLifetimeViaSessionInactive)
		}
		return
	}

	udpAddr, _, _ := de.addrForSendLocked(now)
	if udpAddr.IsValid() {
		// We have a preferred path. Ping that every 2 seconds.
		de.startDiscoPingLocked(udpAddr, now, pingHeartbeat, 0, nil)
	}

	if de.wantFullPingLocked(now) {
		de.sendDiscoPingsLocked(now, true)
	}

	de.heartBeatTimer = time.AfterFunc(heartbeatInterval, de.heartbeat)
}

// setHeartbeatDisabled sets heartbeatDisabled to the provided value.
func (de *endpoint) setHeartbeatDisabled(v bool) {
	de.mu.Lock()
	defer de.mu.Unlock()
	de.heartbeatDisabled = v
}

// wantFullPingLocked reports whether we should ping to all our peers looking for
// a better path.
//
// de.mu must be held.
func (de *endpoint) wantFullPingLocked(now mono.Time) bool {
	if runtime.GOOS == "js" {
		return false
	}
	if !de.bestAddr.IsValid() || de.lastFullPing.IsZero() {
		return true
	}
	if now.After(de.trustBestAddrUntil) {
		return true
	}
	if de.bestAddr.latency <= goodEnoughLatency {
		return false
	}
	if now.Sub(de.lastFullPing) >= upgradeInterval {
		return true
	}
	return false
}

func (de *endpoint) noteTxActivityExtTriggerLocked(now mono.Time) {
	de.lastSendExt = now
	if de.heartBeatTimer == nil && !de.heartbeatDisabled {
		de.heartBeatTimer = time.AfterFunc(heartbeatInterval, de.heartbeat)
	}
}

// MaxDiscoPingSize is the largest useful ping message size that we
// can send - the maximum packet size minus the IPv4 and UDP headers.
var MaxDiscoPingSize = tstun.MaxPacketSize - 20 - 8

type pingResultAndCallback struct {
	taken atomic.Bool // first CompareAndSwamp from false to true takes ownership of res
	res   *ipnstate.PingResult
	cb    func(*ipnstate.PingResult)
}

func (p *pingResultAndCallback) reply() bool {
	return p != nil && p.taken.CompareAndSwap(false, true)
}

// discoPing starts a disco-level ping for the "tailscale ping" command (or other
// callers, such as c2n). res is value to call cb with, already partially
// filled. cb must be called at most once. Once called, ownership of res passes to cb.
func (de *endpoint) discoPing(res *ipnstate.PingResult, size int, cb func(*ipnstate.PingResult)) {
	de.mu.Lock()
	defer de.mu.Unlock()

	if de.expired {
		res.Err = errExpired.Error()
		cb(res)
		return
	}
	if size > MaxDiscoPingSize {
		res.Err = errPingTooBig.Error()
		cb(res)
		return
	}

	resCB := &pingResultAndCallback{res: res, cb: cb}

	now := mono.Now()
	udpAddr, derpAddr := de.addrForPingSizeLocked(now, size)

	if derpAddr.IsValid() {
		de.startDiscoPingLocked(derpAddr, now, pingCLI, size, resCB)
	}
	if udpAddr.IsValid() && now.Before(de.trustBestAddrUntil) {
		// Already have an active session, so just ping the address we're using.
		// Otherwise "tailscale ping" results to a node on the local network
		// can look like they're bouncing between, say 10.0.0.0/9 and the peer's
		// IPv6 address, both 1ms away, and it's random who replies first.
		de.startDiscoPingLocked(udpAddr, now, pingCLI, size, resCB)
	} else {
		for ep := range de.endpointState {
			de.startDiscoPingLocked(ep, now, pingCLI, size, resCB)
		}
	}
}

var (
	errExpired     = errors.New("peer's node key has expired")
	errNoUDPOrDERP = errors.New("no UDP or DERP addr")
	errPingTooBig  = errors.New("ping size too big")
)

func (de *endpoint) send(buffs [][]byte) error {
	de.mu.Lock()
	if de.expired {
		de.mu.Unlock()
		return errExpired
	}

	now := mono.Now()
	udpAddr, derpAddr, startWGPing := de.addrForSendLocked(now)

	if de.isWireguardOnly {
		if startWGPing {
			de.sendWireGuardOnlyPingsLocked(now)
		}
	} else if !udpAddr.IsValid() || now.After(de.trustBestAddrUntil) {
		de.sendDiscoPingsLocked(now, true)
	}
	de.noteTxActivityExtTriggerLocked(now)
	de.lastSendAny = now
	de.mu.Unlock()

	if !udpAddr.IsValid() && !derpAddr.IsValid() {
		return errNoUDPOrDERP
	}
	var err error
	if udpAddr.IsValid() {
		_, err = de.c.sendUDPBatch(udpAddr, buffs)

		// If the error is known to indicate that the endpoint is no longer
		// usable, clear the endpoint statistics so that the next send will
		// re-evaluate the best endpoint.
		if err != nil && isBadEndpointErr(err) {
			de.noteBadEndpoint(udpAddr)
		}

		// TODO(raggi): needs updating for accuracy, as in error conditions we may have partial sends.
		if stats := de.c.stats.Load(); err == nil && stats != nil {
			var txBytes int
			for _, b := range buffs {
				txBytes += len(b)
			}
			stats.UpdateTxPhysical(de.nodeAddr, udpAddr, txBytes)
		}
	}
	if derpAddr.IsValid() {
		allOk := true
		for _, buff := range buffs {
			ok, _ := de.c.sendAddr(derpAddr, de.publicKey, buff)
			if stats := de.c.stats.Load(); stats != nil {
				stats.UpdateTxPhysical(de.nodeAddr, derpAddr, len(buff))
			}
			if !ok {
				allOk = false
			}
		}
		if allOk {
			return nil
		}
	}
	return err
}

// probeUDPLifetimeCliffDoneLocked is called when a disco
// pingHeartbeatForUDPLifetime is being cleaned up. result contains the reason
// for the cleanup, txid contains the ping's txid.
// probeUDPLifetimeCliffDoneLocked may schedule another
// pingHeartbeatForUDPLifetime in the future if there is another cliff remaining
// for the current probing cycle.
func (de *endpoint) probeUDPLifetimeCliffDoneLocked(result discoPingResult, txid stun.TxID) {
	p := de.probeUDPLifetime
	if p == nil || !p.cycleActive || de.probeUDPLifetime.timer != nil || txid != p.lastTxID {
		// Probing may have been disabled while heartbeats were in flight. This
		// can also be a duplicate or late arriving result.
		return
	}
	metricUDPLifetimeCliffsCompleted.Add(1)
	if result != discoPongReceived || p.currentCliff >= len(p.config.Cliffs)-1 {
		maxCliffIndex := p.currentCliff
		if result != discoPongReceived {
			maxCliffIndex = p.currentCliff - 1
		}
		var maxCliffDuration time.Duration
		if maxCliffIndex >= 0 {
			maxCliffDuration = p.config.Cliffs[maxCliffIndex]
		}
		p.cycleCompleteMaxCliffEndpointLocked(maxCliffIndex)
		de.c.dlogf("[v1] magicsock: disco: UDP lifetime probe cycle completed max cliff=%v for %v (%v)",
			maxCliffDuration, de.publicKey.ShortString(), de.discoShort())
		metricUDPLifetimeCyclesCompleted.Add(1)
		p.resetCycleEndpointLocked()
	} else {
		p.currentCliff++
		if after, ok := de.maybeProbeUDPLifetimeLocked(); ok {
			de.scheduleHeartbeatForLifetimeLocked(after, heartbeatForLifetimeViaPongRx)
		}
	}
}

func (de *endpoint) discoPingTimeout(txid stun.TxID) {
	de.mu.Lock()
	defer de.mu.Unlock()
	sp, ok := de.sentPing[txid]
	if !ok {
		return
	}
	if debugDisco() || !de.bestAddr.IsValid() || mono.Now().After(de.trustBestAddrUntil) {
		de.c.dlogf("[v1] magicsock: disco: timeout waiting for pong %x from %v (%v, %v)", txid[:6], sp.to, de.publicKey.ShortString(), de.discoShort())
	}
	de.removeSentDiscoPingLocked(txid, sp, discoPingTimedOut)
}

// forgetDiscoPing is called when a ping fails to send.
func (de *endpoint) forgetDiscoPing(txid stun.TxID) {
	de.mu.Lock()
	defer de.mu.Unlock()
	if sp, ok := de.sentPing[txid]; ok {
		de.removeSentDiscoPingLocked(txid, sp, discoPingFailed)
	}
}

// discoPingResult represents the result of an attempted disco ping send
// operation.
type discoPingResult int

const (
	discoPingResultUnknown discoPingResult = iota
	discoPingFailed
	discoPingTimedOut
	discoPongReceived
)

func (de *endpoint) removeSentDiscoPingLocked(txid stun.TxID, sp sentPing, result discoPingResult) {
	// Stop the timer for the case where sendPing failed to write to UDP.
	// In the case of a timer already having fired, this is a no-op:
	sp.timer.Stop()
	if sp.purpose == pingHeartbeatForUDPLifetime {
		de.probeUDPLifetimeCliffDoneLocked(result, txid)
	}
	delete(de.sentPing, txid)
}

// discoPingSize is the size of a complete disco ping packet, without any padding.
const discoPingSize = len(disco.Magic) + key.DiscoPublicRawLen + disco.NonceLen +
	poly1305.TagSize + disco.MessageHeaderLen + disco.PingLen

// sendDiscoPing sends a ping with the provided txid to ep using de's discoKey. size
// is the desired disco message size, including all disco headers but excluding IP/UDP
// headers.
//
// The caller (startDiscoPingLocked) should've already recorded the ping in
// sentPing and set up the timer.
//
// The caller should use de.discoKey as the discoKey argument.
// It is passed in so that sendDiscoPing doesn't need to lock de.mu.
func (de *endpoint) sendDiscoPing(ep netip.AddrPort, discoKey key.DiscoPublic, txid stun.TxID, size int, logLevel discoLogLevel) {
	size = min(size, MaxDiscoPingSize)
	padding := max(size-discoPingSize, 0)

	sent, _ := de.c.sendDiscoMessage(ep, de.publicKey, discoKey, &disco.Ping{
		TxID:    [12]byte(txid),
		NodeKey: de.c.publicKeyAtomic.Load(),
		Padding: padding,
	}, logLevel)
	if !sent {
		de.forgetDiscoPing(txid)
		return
	}

	if size != 0 {
		metricSentDiscoPeerMTUProbes.Add(1)
		metricSentDiscoPeerMTUProbeBytes.Add(int64(pingSizeToPktLen(size, ep.Addr().Is6())))
	}
}

// discoPingPurpose is the reason why a discovery ping message was sent.
type discoPingPurpose int

//go:generate go run tailscale.com/cmd/addlicense -file discopingpurpose_string.go go run golang.org/x/tools/cmd/stringer -type=discoPingPurpose -trimprefix=ping
const (
	// pingDiscovery means that purpose of a ping was to see if a
	// path was valid.
	pingDiscovery discoPingPurpose = iota

	// pingHeartbeat means that purpose of a ping was whether a
	// peer was still there.
	pingHeartbeat

	// pingCLI means that the user is running "tailscale ping"
	// from the CLI. These types of pings can go over DERP.
	pingCLI

	// pingHeartbeatForUDPLifetime means that the purpose of a ping was to
	// discover whether the UDP path was still active through any and all
	// stateful middleboxes involved.
	pingHeartbeatForUDPLifetime
)

// startDiscoPingLocked sends a disco ping to ep in a separate goroutine. resCB,
// if non-nil, means that a caller external to the magicsock package internals
// is interested in the result (such as a CLI "tailscale ping" or a c2n ping
// request, etc)
func (de *endpoint) startDiscoPingLocked(ep netip.AddrPort, now mono.Time, purpose discoPingPurpose, size int, resCB *pingResultAndCallback) {
	if runtime.GOOS == "js" {
		return
	}
	epDisco := de.disco.Load()
	if epDisco == nil {
		return
	}
	if purpose != pingCLI {
		st, ok := de.endpointState[ep]
		if !ok {
			// Shouldn't happen. But don't ping an endpoint that's
			// not active for us.
			de.c.logf("magicsock: disco: [unexpected] attempt to ping no longer live endpoint %v", ep)
			return
		}
		st.lastPing = now
	}

	// If we are doing a discovery ping or a CLI ping with no specified size
	// to a non DERP address, then probe the MTU. Otherwise just send the
	// one specified ping.

	// Default to sending a single ping of the specified size
	sizes := []int{size}
	if de.c.PeerMTUEnabled() {
		isDerp := ep.Addr() == tailcfg.DerpMagicIPAddr
		if !isDerp && ((purpose == pingDiscovery) || (purpose == pingCLI && size == 0)) {
			de.c.dlogf("[v1] magicsock: starting MTU probe")
			sizes = mtuProbePingSizesV4
			if ep.Addr().Is6() {
				sizes = mtuProbePingSizesV6
			}
		}
	}

	logLevel := discoLog
	if purpose == pingHeartbeat {
		logLevel = discoVerboseLog
	}
	if purpose == pingCLI {
		de.noteTxActivityExtTriggerLocked(now)
	}
	de.lastSendAny = now
	for _, s := range sizes {
		txid := stun.NewTxID()
		de.sentPing[txid] = sentPing{
			to:      ep,
			at:      now,
			timer:   time.AfterFunc(pingTimeoutDuration, func() { de.discoPingTimeout(txid) }),
			purpose: purpose,
			resCB:   resCB,
			size:    s,
		}
		if purpose == pingHeartbeatForUDPLifetime && de.probeUDPLifetime != nil {
			de.probeUDPLifetime.lastTxID = txid
		}
		go de.sendDiscoPing(ep, epDisco.key, txid, s, logLevel)
	}

}

// sendDiscoPingsLocked starts pinging all of ep's endpoints.
func (de *endpoint) sendDiscoPingsLocked(now mono.Time, sendCallMeMaybe bool) {
	de.lastFullPing = now
	var sentAny bool
	for ep, st := range de.endpointState {
		if st.shouldDeleteLocked() {
			de.deleteEndpointLocked("sendPingsLocked", ep)
			continue
		}
		if runtime.GOOS == "js" {
			continue
		}
		if !st.lastPing.IsZero() && now.Sub(st.lastPing) < discoPingInterval {
			continue
		}

		firstPing := !sentAny
		sentAny = true

		if firstPing && sendCallMeMaybe {
			de.c.dlogf("[v1] magicsock: disco: send, starting discovery for %v (%v)", de.publicKey.ShortString(), de.discoShort())
		}

		de.startDiscoPingLocked(ep, now, pingDiscovery, 0, nil)
	}
	derpAddr := de.derpAddr
	if sentAny && sendCallMeMaybe && derpAddr.IsValid() {
		// Have our magicsock.Conn figure out its STUN endpoint (if
		// it doesn't know already) and then send a CallMeMaybe
		// message to our peer via DERP informing them that we've
		// sent so our firewall ports are probably open and now
		// would be a good time for them to connect.
		go de.c.enqueueCallMeMaybe(derpAddr, de)
	}
}

// sendWireGuardOnlyPingsLocked evaluates all available addresses for
// a WireGuard only endpoint and initates an ICMP ping for useable
// addresses.
func (de *endpoint) sendWireGuardOnlyPingsLocked(now mono.Time) {
	if runtime.GOOS == "js" {
		return
	}

	// Normally we only send pings at a low rate as the decision to start
	// sending a ping sets bestAddrAtUntil with a reasonable time to keep trying
	// that address, however, if that code changed we may want to be sure that
	// we don't ever send excessive pings to avoid impact to the client/user.
	if !now.After(de.lastFullPing.Add(10 * time.Second)) {
		return
	}
	de.lastFullPing = now

	for ipp := range de.endpointState {
		if ipp.Addr().Is4() && de.c.noV4.Load() {
			continue
		}
		if ipp.Addr().Is6() && de.c.noV6.Load() {
			continue
		}

		go de.sendWireGuardOnlyPing(ipp, now)
	}
}

// sendWireGuardOnlyPing sends a ICMP ping to a WireGuard only address to
// discover the latency.
func (de *endpoint) sendWireGuardOnlyPing(ipp netip.AddrPort, now mono.Time) {
	ctx, cancel := context.WithTimeout(de.c.connCtx, 5*time.Second)
	defer cancel()

	de.setLastPing(ipp, now)

	addr := &net.IPAddr{
		IP:   net.IP(ipp.Addr().AsSlice()),
		Zone: ipp.Addr().Zone(),
	}

	p := de.c.getPinger()
	if p == nil {
		de.c.logf("[v2] magicsock: sendWireGuardOnlyPingLocked: pinger is nil")
		return
	}

	latency, err := p.Send(ctx, addr, nil)
	if err != nil {
		de.c.logf("[v2] magicsock: sendWireGuardOnlyPingLocked: %s", err)
		return
	}

	de.mu.Lock()
	defer de.mu.Unlock()

	state, ok := de.endpointState[ipp]
	if !ok {
		return
	}
	state.addPongReplyLocked(pongReply{
		latency: latency,
		pongAt:  now,
		from:    ipp,
		pongSrc: netip.AddrPort{}, // We don't know this.
	})
}

// setLastPing sets lastPing on the endpointState to now.
func (de *endpoint) setLastPing(ipp netip.AddrPort, now mono.Time) {
	de.mu.Lock()
	defer de.mu.Unlock()
	state, ok := de.endpointState[ipp]
	if !ok {
		return
	}
	state.lastPing = now
}

// updateFromNode updates the endpoint based on a tailcfg.Node from a NetMap
// update.
func (de *endpoint) updateFromNode(n tailcfg.NodeView, heartbeatDisabled bool, probeUDPLifetimeEnabled bool) {
	if !n.Valid() {
		panic("nil node when updating endpoint")
	}
	de.mu.Lock()
	defer de.mu.Unlock()

	de.heartbeatDisabled = heartbeatDisabled
	if probeUDPLifetimeEnabled {
		de.setProbeUDPLifetimeConfigLocked(defaultProbeUDPLifetimeConfig)
	} else {
		de.setProbeUDPLifetimeConfigLocked(nil)
	}
	de.expired = n.Expired()

	epDisco := de.disco.Load()
	var discoKey key.DiscoPublic
	if epDisco != nil {
		discoKey = epDisco.key
	}

	if discoKey != n.DiscoKey() {
		de.c.logf("[v1] magicsock: disco: node %s changed from %s to %s", de.publicKey.ShortString(), discoKey, n.DiscoKey())
		de.disco.Store(&endpointDisco{
			key:   n.DiscoKey(),
			short: n.DiscoKey().ShortString(),
		})
		de.debugUpdates.Add(EndpointChange{
			When: time.Now(),
			What: "updateFromNode-resetLocked",
		})
		de.resetLocked()
	}
	if n.DERP() == "" {
		if de.derpAddr.IsValid() {
			de.debugUpdates.Add(EndpointChange{
				When: time.Now(),
				What: "updateFromNode-remove-DERP",
				From: de.derpAddr,
			})
		}
		de.derpAddr = netip.AddrPort{}
	} else {
		newDerp, _ := netip.ParseAddrPort(n.DERP())
		if de.derpAddr != newDerp {
			de.debugUpdates.Add(EndpointChange{
				When: time.Now(),
				What: "updateFromNode-DERP",
				From: de.derpAddr,
				To:   newDerp,
			})
		}
		de.derpAddr = newDerp
	}

	de.setEndpointsLocked(n.Endpoints())
}

func (de *endpoint) setEndpointsLocked(eps interface {
	Len() int
	At(i int) netip.AddrPort
}) {
	for _, st := range de.endpointState {
		st.index = indexSentinelDeleted // assume deleted until updated in next loop
	}

	var newIpps []netip.AddrPort
	for i := range eps.Len() {
		if i > math.MaxInt16 {
			// Seems unlikely.
			break
		}
		ipp := eps.At(i)
		if !ipp.IsValid() {
			de.c.logf("magicsock: bogus netmap endpoint from %v", eps)
			continue
		}
		if st, ok := de.endpointState[ipp]; ok {
			st.index = int16(i)
		} else {
			de.endpointState[ipp] = &endpointState{index: int16(i)}
			newIpps = append(newIpps, ipp)
		}
	}
	if len(newIpps) > 0 {
		de.debugUpdates.Add(EndpointChange{
			When: time.Now(),
			What: "updateFromNode-new-Endpoints",
			To:   newIpps,
		})
	}

	// Now delete anything unless it's still in the network map or
	// was a recently discovered endpoint.
	for ep, st := range de.endpointState {
		if st.shouldDeleteLocked() {
			de.deleteEndpointLocked("updateFromNode", ep)
		}
	}
}

// addCandidateEndpoint adds ep as an endpoint to which we should send
// future pings. If there is an existing endpointState for ep, and forRxPingTxID
// matches the last received ping TxID, this function reports true, otherwise
// false.
//
// This is called once we've already verified that we got a valid
// discovery message from de via ep.
func (de *endpoint) addCandidateEndpoint(ep netip.AddrPort, forRxPingTxID stun.TxID) (duplicatePing bool) {
	de.mu.Lock()
	defer de.mu.Unlock()

	if st, ok := de.endpointState[ep]; ok {
		duplicatePing = forRxPingTxID == st.lastGotPingTxID
		if !duplicatePing {
			st.lastGotPingTxID = forRxPingTxID
		}
		if st.lastGotPing.IsZero() {
			// Already-known endpoint from the network map.
			return duplicatePing
		}
		st.lastGotPing = time.Now()
		return duplicatePing
	}

	// Newly discovered endpoint. Exciting!
	de.c.dlogf("[v1] magicsock: disco: adding %v as candidate endpoint for %v (%s)", ep, de.discoShort(), de.publicKey.ShortString())
	de.endpointState[ep] = &endpointState{
		lastGotPing:     time.Now(),
		lastGotPingTxID: forRxPingTxID,
	}

	// If for some reason this gets very large, do some cleanup.
	if size := len(de.endpointState); size > 100 {
		for ep, st := range de.endpointState {
			if st.shouldDeleteLocked() {
				de.deleteEndpointLocked("addCandidateEndpoint", ep)
			}
		}
		size2 := len(de.endpointState)
		de.c.dlogf("[v1] magicsock: disco: addCandidateEndpoint pruned %v candidate set from %v to %v entries", size, size2)
	}
	return false
}

// clearBestAddrLocked clears the bestAddr and related fields such that future
// packets will re-evaluate the best address to send to next.
//
// de.mu must be held.
func (de *endpoint) clearBestAddrLocked() {
	de.setBestAddrLocked(addrQuality{})
	de.bestAddrAt = 0
	de.trustBestAddrUntil = 0
}

// noteBadEndpoint marks ipp as a bad endpoint that would need to be
// re-evaluated before future use, this should be called for example if a send
// to ipp fails due to a host unreachable error or similar.
func (de *endpoint) noteBadEndpoint(ipp netip.AddrPort) {
	de.mu.Lock()
	defer de.mu.Unlock()

	de.clearBestAddrLocked()

	if st, ok := de.endpointState[ipp]; ok {
		st.clear()
	}
}

// noteConnectivityChange is called when connectivity changes enough
// that we should question our earlier assumptions about which paths
// work.
func (de *endpoint) noteConnectivityChange() {
	de.mu.Lock()
	defer de.mu.Unlock()

	de.clearBestAddrLocked()

	for k := range de.endpointState {
		de.endpointState[k].clear()
	}
}

// pingSizeToPktLen calculates the minimum path MTU that would permit
// a disco ping message of length size to reach its target at
// addr. size is the length of the entire disco message including
// disco headers. If size is zero, assume it is the safe wire MTU.
func pingSizeToPktLen(size int, is6 bool) tstun.WireMTU {
	if size == 0 {
		return tstun.SafeWireMTU()
	}
	headerLen := ipv4.HeaderLen
	if is6 {
		headerLen = ipv6.HeaderLen
	}
	headerLen += 8 // UDP header length
	return tstun.WireMTU(size + headerLen)
}

// pktLenToPingSize calculates the ping payload size that would
// create a disco ping message whose on-the-wire length is exactly mtu
// bytes long. If mtu is zero or less than the minimum ping size, then
// no MTU probe is desired and return zero for an unpadded ping.
func pktLenToPingSize(mtu tstun.WireMTU, is6 bool) int {
	if mtu == 0 {
		return 0
	}
	headerLen := ipv4.HeaderLen
	if is6 {
		headerLen = ipv6.HeaderLen
	}
	headerLen += 8 // UDP header length
	if mtu < tstun.WireMTU(headerLen) {
		return 0
	}
	return int(mtu) - headerLen
}

// handlePongConnLocked handles a Pong message (a reply to an earlier ping).
// It should be called with the Conn.mu held.
//
// It reports whether m.TxID corresponds to a ping that this endpoint sent.
func (de *endpoint) handlePongConnLocked(m *disco.Pong, di *discoInfo, src netip.AddrPort) (knownTxID bool) {
	de.mu.Lock()
	defer de.mu.Unlock()

	isDerp := src.Addr() == tailcfg.DerpMagicIPAddr

	sp, ok := de.sentPing[m.TxID]
	if !ok {
		// This is not a pong for a ping we sent.
		return false
	}
	knownTxID = true // for naked returns below
	de.removeSentDiscoPingLocked(m.TxID, sp, discoPongReceived)

	pktLen := int(pingSizeToPktLen(sp.size, sp.to.Addr().Is6()))
	if sp.size != 0 {
		m := getPeerMTUsProbedMetric(tstun.WireMTU(pktLen))
		m.Add(1)
		if metricMaxPeerMTUProbed.Value() < int64(pktLen) {
			metricMaxPeerMTUProbed.Set(int64(pktLen))
		}
	}

	now := mono.Now()
	latency := now.Sub(sp.at)

	if !isDerp {
		st, ok := de.endpointState[sp.to]
		if !ok {
			// This is no longer an endpoint we care about.
			return
		}

		de.c.peerMap.setNodeKeyForIPPort(src, de.publicKey)

		st.addPongReplyLocked(pongReply{
			latency: latency,
			pongAt:  now,
			from:    src,
			pongSrc: m.Src,
		})
	}

	if sp.purpose != pingHeartbeat && sp.purpose != pingHeartbeatForUDPLifetime {
		de.c.dlogf("[v1] magicsock: disco: %v<-%v (%v, %v)  got pong tx=%x latency=%v pktlen=%v pong.src=%v%v", de.c.discoShort, de.discoShort(), de.publicKey.ShortString(), src, m.TxID[:6], latency.Round(time.Millisecond), pktLen, m.Src, logger.ArgWriter(func(bw *bufio.Writer) {
			if sp.to != src {
				fmt.Fprintf(bw, " ping.to=%v", sp.to)
			}
		}))
	}

	// Currently only CLI ping uses this callback.
	if sp.resCB.reply() {
		if sp.purpose == pingCLI {
			de.c.populateCLIPingResponseLocked(sp.resCB.res, latency, sp.to)
		}
		go sp.resCB.cb(sp.resCB.res)
	}

	// Promote this pong response to our current best address if it's lower latency.
	// TODO(bradfitz): decide how latency vs. preference order affects decision
	if !isDerp {
		thisPong := addrQuality{sp.to, latency, tstun.WireMTU(pingSizeToPktLen(sp.size, sp.to.Addr().Is6()))}
		if betterAddr(thisPong, de.bestAddr) {
			de.c.logf("magicsock: disco: node %v %v now using %v mtu=%v tx=%x", de.publicKey.ShortString(), de.discoShort(), sp.to, thisPong.wireMTU, m.TxID[:6])
			de.debugUpdates.Add(EndpointChange{
				When: time.Now(),
				What: "handlePingLocked-bestAddr-update",
				From: de.bestAddr,
				To:   thisPong,
			})
			de.setBestAddrLocked(thisPong)
		}
		if de.bestAddr.AddrPort == thisPong.AddrPort {
			de.debugUpdates.Add(EndpointChange{
				When: time.Now(),
				What: "handlePingLocked-bestAddr-latency",
				From: de.bestAddr,
				To:   thisPong,
			})
			de.bestAddr.latency = latency
			de.bestAddrAt = now
			de.trustBestAddrUntil = now.Add(trustUDPAddrDuration)
		}
	}
	return
}

// addrQuality is an IPPort with an associated latency and path mtu.
type addrQuality struct {
	netip.AddrPort
	latency time.Duration
	wireMTU tstun.WireMTU
}

func (a addrQuality) String() string {
	return fmt.Sprintf("%v@%v+%v", a.AddrPort, a.latency, a.wireMTU)
}

// betterAddr reports whether a is a better addr to use than b.
func betterAddr(a, b addrQuality) bool {
	if a.AddrPort == b.AddrPort {
		if a.wireMTU > b.wireMTU {
			// TODO(val): Think harder about the case of lower
			// latency and smaller or unknown MTU, and higher
			// latency but larger MTU. Probably in most cases the
			// largest MTU will also be the lowest latency but we
			// can't depend on that.
			return true
		}
		return false
	}
	if !b.IsValid() {
		return true
	}
	if !a.IsValid() {
		return false
	}

	// Each address starts with a set of points (from 0 to 100) that
	// represents how much faster they are than the highest-latency
	// endpoint. For example, if a has latency 200ms and b has latency
	// 190ms, then a starts with 0 points and b starts with 5 points since
	// it's 5% faster.
	var aPoints, bPoints int
	if a.latency > b.latency && a.latency > 0 {
		bPoints = int(100 - ((b.latency * 100) / a.latency))
	} else if b.latency > 0 {
		aPoints = int(100 - ((a.latency * 100) / b.latency))
	}

	// Prefer private IPs over public IPs as long as the latencies are
	// roughly equivalent, since it's less likely that a user will have to
	// pay for the bandwidth in a cloud environment.
	//
	// Additionally, prefer any loopback address strongly over non-loopback
	// addresses, and prefer link-local unicast addresses over other types
	// of private IP addresses since it's definitionally more likely that
	// they'll be on the same network segment than a general private IP.
	if a.Addr().IsLoopback() {
		aPoints += 50
	} else if a.Addr().IsLinkLocalUnicast() {
		aPoints += 30
	} else if a.Addr().IsPrivate() {
		aPoints += 20
	}
	if b.Addr().IsLoopback() {
		bPoints += 50
	} else if b.Addr().IsLinkLocalUnicast() {
		bPoints += 30
	} else if b.Addr().IsPrivate() {
		bPoints += 20
	}

	// Prefer IPv6 for being a bit more robust, as long as
	// the latencies are roughly equivalent.
	if a.Addr().Is6() {
		aPoints += 10
	}
	if b.Addr().Is6() {
		bPoints += 10
	}

	// Don't change anything if the latency improvement is less than 1%; we
	// want a bit of "stickiness" (a.k.a. hysteresis) to avoid flapping if
	// there's two roughly-equivalent endpoints.
	//
	// Points are essentially the percentage improvement of latency vs. the
	// slower endpoint; absent any boosts from private IPs, IPv6, etc., a
	// will be a better address than b by a fraction of 1% or less if
	// aPoints <= 1 and bPoints == 0.
	if aPoints <= 1 && bPoints == 0 {
		return false
	}

	return aPoints > bPoints
}

// handleCallMeMaybe handles a CallMeMaybe discovery message via
// DERP. The contract for use of this message is that the peer has
// already sent to us via UDP, so their stateful firewall should be
// open. Now we can Ping back and make it through.
func (de *endpoint) handleCallMeMaybe(m *disco.CallMeMaybe) {
	if runtime.GOOS == "js" {
		// Nothing to do on js/wasm if we can't send UDP packets anyway.
		return
	}
	de.mu.Lock()
	defer de.mu.Unlock()

	now := time.Now()
	for ep := range de.isCallMeMaybeEP {
		de.isCallMeMaybeEP[ep] = false // mark for deletion
	}
	var newEPs []netip.AddrPort
	for _, ep := range m.MyNumber {
		if ep.Addr().Is6() && ep.Addr().IsLinkLocalUnicast() {
			// We send these out, but ignore them for now.
			// TODO: teach the ping code to ping on all interfaces
			// for these.
			continue
		}
		mak.Set(&de.isCallMeMaybeEP, ep, true)
		if es, ok := de.endpointState[ep]; ok {
			es.callMeMaybeTime = now
		} else {
			de.endpointState[ep] = &endpointState{callMeMaybeTime: now}
			newEPs = append(newEPs, ep)
		}
	}
	if len(newEPs) > 0 {
		de.debugUpdates.Add(EndpointChange{
			When: time.Now(),
			What: "handleCallMeMaybe-new-endpoints",
			To:   newEPs,
		})

		de.c.dlogf("[v1] magicsock: disco: call-me-maybe from %v %v added new endpoints: %v",
			de.publicKey.ShortString(), de.discoShort(),
			logger.ArgWriter(func(w *bufio.Writer) {
				for i, ep := range newEPs {
					if i > 0 {
						w.WriteString(", ")
					}
					w.WriteString(ep.String())
				}
			}))
	}

	// Delete any prior CallMeMaybe endpoints that weren't included
	// in this message.
	for ep, want := range de.isCallMeMaybeEP {
		if !want {
			delete(de.isCallMeMaybeEP, ep)
			de.deleteEndpointLocked("handleCallMeMaybe", ep)
		}
	}

	// Zero out all the lastPing times to force sendPingsLocked to send new ones,
	// even if it's been less than 5 seconds ago.
	for _, st := range de.endpointState {
		st.lastPing = 0
	}
	de.sendDiscoPingsLocked(mono.Now(), false)
}

func (de *endpoint) populatePeerStatus(ps *ipnstate.PeerStatus) {
	de.mu.Lock()
	defer de.mu.Unlock()

	ps.Relay = de.c.derpRegionCodeOfIDLocked(int(de.derpAddr.Port()))

	if de.lastSendExt.IsZero() {
		return
	}

	now := mono.Now()
	ps.LastWrite = de.lastSendExt.WallTime()
	ps.Active = now.Sub(de.lastSendExt) < sessionActiveTimeout

	if udpAddr, derpAddr, _ := de.addrForSendLocked(now); udpAddr.IsValid() && !derpAddr.IsValid() {
		ps.CurAddr = udpAddr.String()
	}
}

// stopAndReset stops timers associated with de and resets its state back to zero.
// It's called when a discovery endpoint is no longer present in the
// NetworkMap, or when magicsock is transitioning from running to
// stopped state (via SetPrivateKey(zero))
func (de *endpoint) stopAndReset() {
	atomic.AddInt64(&de.numStopAndResetAtomic, 1)
	de.mu.Lock()
	defer de.mu.Unlock()

	if closing := de.c.closing.Load(); !closing {
		if de.isWireguardOnly {
			de.c.logf("[v1] magicsock: doing cleanup for wireguard key %s", de.publicKey.ShortString())
		} else {
			de.c.logf("[v1] magicsock: doing cleanup for discovery key %s", de.discoShort())
		}
	}

	de.debugUpdates.Add(EndpointChange{
		When: time.Now(),
		What: "stopAndReset-resetLocked",
	})
	de.resetLocked()
	if de.heartBeatTimer != nil {
		de.heartBeatTimer.Stop()
		de.heartBeatTimer = nil
	}
}

// resetLocked clears all the endpoint's p2p state, reverting it to a
// DERP-only endpoint. It does not stop the endpoint's heartbeat
// timer, if one is running.
func (de *endpoint) resetLocked() {
	de.lastSendExt = 0
	de.lastFullPing = 0
<<<<<<< HEAD
	de.c.logf("magicsock: disco: node %v %v now using DERP only (reset)", de.publicKey.ShortString(), de.discoShort())
	de.bestAddr = addrLatency{}
	de.bestAddrAt = 0
	de.trustBestAddrUntil = 0
=======
	de.clearBestAddrLocked()
>>>>>>> cc950c07
	for _, es := range de.endpointState {
		es.lastPing = 0
	}
	if !de.isWireguardOnly {
		for txid, sp := range de.sentPing {
			de.removeSentDiscoPingLocked(txid, sp, discoPingResultUnknown)
		}
	}
	de.probeUDPLifetime.resetCycleEndpointLocked()
}

func (de *endpoint) numStopAndReset() int64 {
	return atomic.LoadInt64(&de.numStopAndResetAtomic)
}

func (de *endpoint) setDERPHome(regionID uint16) {
	de.mu.Lock()
	defer de.mu.Unlock()
	de.derpAddr = netip.AddrPortFrom(tailcfg.DerpMagicIPAddr, uint16(regionID))
}<|MERGE_RESOLUTION|>--- conflicted
+++ resolved
@@ -1830,14 +1830,8 @@
 func (de *endpoint) resetLocked() {
 	de.lastSendExt = 0
 	de.lastFullPing = 0
-<<<<<<< HEAD
 	de.c.logf("magicsock: disco: node %v %v now using DERP only (reset)", de.publicKey.ShortString(), de.discoShort())
-	de.bestAddr = addrLatency{}
-	de.bestAddrAt = 0
-	de.trustBestAddrUntil = 0
-=======
 	de.clearBestAddrLocked()
->>>>>>> cc950c07
 	for _, es := range de.endpointState {
 		es.lastPing = 0
 	}
