// Copyright (c) Tailscale Inc & AUTHORS
// SPDX-License-Identifier: BSD-3-Clause

// Package netstack wires up gVisor's netstack into Tailscale.
package netstack

import (
	"bytes"
	"context"
	"errors"
	"fmt"
	"io"
	"log"
	"net"
	"net/netip"
	"os"
	"os/exec"
	"runtime"
	"strconv"
	"strings"
	"sync"
	"sync/atomic"
	"time"

	"gvisor.dev/gvisor/pkg/bufferv2"
	"gvisor.dev/gvisor/pkg/refs"
	"gvisor.dev/gvisor/pkg/tcpip"
	"gvisor.dev/gvisor/pkg/tcpip/adapters/gonet"
	"gvisor.dev/gvisor/pkg/tcpip/header"
	"gvisor.dev/gvisor/pkg/tcpip/link/channel"
	"gvisor.dev/gvisor/pkg/tcpip/network/ipv4"
	"gvisor.dev/gvisor/pkg/tcpip/network/ipv6"
	"gvisor.dev/gvisor/pkg/tcpip/stack"
	"gvisor.dev/gvisor/pkg/tcpip/transport/icmp"
	"gvisor.dev/gvisor/pkg/tcpip/transport/tcp"
	"gvisor.dev/gvisor/pkg/tcpip/transport/udp"
	"gvisor.dev/gvisor/pkg/waiter"
	"tailscale.com/envknob"
	"tailscale.com/ipn/ipnlocal"
	"tailscale.com/net/dns"
	"tailscale.com/net/netaddr"
	"tailscale.com/net/packet"
	"tailscale.com/net/tsaddr"
	"tailscale.com/net/tsdial"
	"tailscale.com/net/tstun"
	"tailscale.com/syncs"
	"tailscale.com/types/ipproto"
	"tailscale.com/types/logger"
	"tailscale.com/types/netmap"
	"tailscale.com/types/nettype"
	"tailscale.com/version/distro"
	"tailscale.com/wgengine"
	"tailscale.com/wgengine/filter"
	"tailscale.com/wgengine/magicsock"
)

const debugPackets = false

var debugNetstack = envknob.RegisterBool("TS_DEBUG_NETSTACK")

var (
	magicDNSIP   = tsaddr.TailscaleServiceIP()
	magicDNSIPv6 = tsaddr.TailscaleServiceIPv6()
)

func init() {
	mode := envknob.String("TS_DEBUG_NETSTACK_LEAK_MODE")
	if mode == "" {
		return
	}
	var lm refs.LeakMode
	if err := lm.Set(mode); err != nil {
		panic(err)
	}
	refs.SetLeakMode(lm)
}

// Impl contains the state for the netstack implementation,
// and implements wgengine.FakeImpl to act as a userspace network
// stack when Tailscale is running in fake mode.
type Impl struct {
	// GetTCPHandlerForFlow conditionally handles an incoming TCP flow for the
	// provided (src/port, dst/port) 4-tuple.
	//
	// A nil value is equivalent to a func returning (nil, false).
	//
	// If func returns intercept=false, the default forwarding behavior (if
	// ProcessLocalIPs and/or ProcesssSubnetIPs) takes place.
	//
	// When intercept=true, the behavior depends on whether the returned handler
	// is non-nil: if nil, the connection is rejected. If non-nil, handler takes
	// over the TCP conn.
	GetTCPHandlerForFlow func(src, dst netip.AddrPort) (handler func(net.Conn), opts []tcpip.SettableSocketOption, intercept bool)

	// GetUDPHandlerForFlow conditionally handles an incoming UDP flow for the
	// provided (src/port, dst/port) 4-tuple.
	//
	// A nil value is equivalent to a func returning (nil, false).
	//
	// If func returns intercept=false, the default forwarding behavior (if
	// ProcessLocalIPs and/or ProcesssSubnetIPs) takes place.
	//
	// When intercept=true, the behavior depends on whether the returned handler
	// is non-nil: if nil, the connection is rejected. If non-nil, handler takes
	// over the UDP flow.
	GetUDPHandlerForFlow func(src, dst netip.AddrPort) (handler func(nettype.ConnPacketConn), intercept bool)

	// ProcessLocalIPs is whether netstack should handle incoming
	// traffic directed at the Node.Addresses (local IPs).
	// It can only be set before calling Start.
	ProcessLocalIPs bool

	// ProcessSubnets is whether netstack should handle incoming
	// traffic destined to non-local IPs (i.e. whether it should
	// be a subnet router).
	// It can only be set before calling Start.
	ProcessSubnets bool

	ipstack   *stack.Stack
	epMu      sync.RWMutex
	linkEP    *protectedLinkEndpoint
	tundev    *tstun.Wrapper
	e         wgengine.Engine
	mc        *magicsock.Conn
	logf      logger.Logf
	dialer    *tsdial.Dialer
	ctx       context.Context        // alive until Close
	ctxCancel context.CancelFunc     // called on Close
	lb        *ipnlocal.LocalBackend // or nil
	dns       *dns.Manager

	peerapiPort4Atomic atomic.Uint32 // uint16 port number for IPv4 peerapi
	peerapiPort6Atomic atomic.Uint32 // uint16 port number for IPv6 peerapi

	// atomicIsLocalIPFunc holds a func that reports whether an IP
	// is a local (non-subnet) Tailscale IP address of this
	// machine. It's always a non-nil func. It's changed on netmap
	// updates.
	atomicIsLocalIPFunc syncs.AtomicValue[func(netip.Addr) bool]

	mu sync.Mutex
	// connsOpenBySubnetIP keeps track of number of connections open
	// for each subnet IP temporarily registered on netstack for active
	// TCP connections, so they can be unregistered when connections are
	// closed.
	connsOpenBySubnetIP map[netip.Addr]int
}

const nicID = 1

// maxUDPPacketSize is the maximum size of a UDP packet we copy in startPacketCopy
// when relaying UDP packets. We don't use the 'mtu' const in anticipation of
// one day making the MTU more dynamic.
const maxUDPPacketSize = 1500

// Create creates and populates a new Impl.
func Create(logf logger.Logf, tundev *tstun.Wrapper, e wgengine.Engine, mc *magicsock.Conn, dialer *tsdial.Dialer, dns *dns.Manager) (*Impl, error) {
	if mc == nil {
		return nil, errors.New("nil magicsock.Conn")
	}
	if tundev == nil {
		return nil, errors.New("nil tundev")
	}
	if logf == nil {
		return nil, errors.New("nil logger")
	}
	if e == nil {
		return nil, errors.New("nil Engine")
	}
	if dialer == nil {
		return nil, errors.New("nil Dialer")
	}
	ipstack := stack.New(stack.Options{
		NetworkProtocols:   []stack.NetworkProtocolFactory{ipv4.NewProtocol, ipv6.NewProtocol},
		TransportProtocols: []stack.TransportProtocolFactory{tcp.NewProtocol, udp.NewProtocol, icmp.NewProtocol4, icmp.NewProtocol6},
	})
	// Issue: https://github.com/coder/coder/issues/7388
	//
	/*sackEnabledOpt := tcpip.TCPSACKEnabled(true) // TCP SACK is disabled by default
	tcpipErr := ipstack.SetTransportProtocolOption(tcp.ProtocolNumber, &sackEnabledOpt)
	if tcpipErr != nil {
		return nil, fmt.Errorf("could not enable TCP SACK: %v", tcpipErr)
	}*/
	linkEP := &protectedLinkEndpoint{Endpoint: channel.New(512, tstun.DefaultMTU(), "")}
	if tcpipProblem := ipstack.CreateNIC(nicID, linkEP); tcpipProblem != nil {
		return nil, fmt.Errorf("could not create netstack NIC: %v", tcpipProblem)
	}
	// By default the netstack NIC will only accept packets for the IPs
	// registered to it. Since in some cases we dynamically register IPs
	// based on the packets that arrive, the NIC needs to accept all
	// incoming packets. The NIC won't receive anything it isn't meant to
	// since WireGuard will only send us packets that are meant for us.
	ipstack.SetPromiscuousMode(nicID, true)
	// Add IPv4 and IPv6 default routes, so all incoming packets from the Tailscale side
	// are handled by the one fake NIC we use.
	ipv4Subnet, _ := tcpip.NewSubnet(tcpip.Address(strings.Repeat("\x00", 4)), tcpip.AddressMask(strings.Repeat("\x00", 4)))
	ipv6Subnet, _ := tcpip.NewSubnet(tcpip.Address(strings.Repeat("\x00", 16)), tcpip.AddressMask(strings.Repeat("\x00", 16)))
	ipstack.SetRouteTable([]tcpip.Route{
		{
			Destination: ipv4Subnet,
			NIC:         nicID,
		},
		{
			Destination: ipv6Subnet,
			NIC:         nicID,
		},
	})
	ns := &Impl{
		logf:                logf,
		ipstack:             ipstack,
		linkEP:              linkEP,
		tundev:              tundev,
		e:                   e,
		mc:                  mc,
		dialer:              dialer,
		connsOpenBySubnetIP: make(map[netip.Addr]int),
		dns:                 dns,
	}
	ns.ctx, ns.ctxCancel = context.WithCancel(context.Background())
	ns.atomicIsLocalIPFunc.Store(tsaddr.NewContainsIPFunc(nil))
	ns.tundev.PostFilterPacketInboundFromWireGaurd = ns.injectInbound
	ns.tundev.PreFilterPacketOutboundToWireGuardNetstackIntercept = ns.handleLocalPackets
	return ns, nil
}

func (ns *Impl) Close() error {
	ns.ctxCancel()
	ns.ipstack.Close()
	ns.ipstack.Wait()
	return nil
}

// wrapProtoHandler returns protocol handler h wrapped in a version
// that dynamically reconfigures ns's subnet addresses as needed for
// outbound traffic.
func (ns *Impl) wrapProtoHandler(h func(stack.TransportEndpointID, stack.PacketBufferPtr) bool) func(stack.TransportEndpointID, stack.PacketBufferPtr) bool {
	return func(tei stack.TransportEndpointID, pb stack.PacketBufferPtr) bool {
		addr := tei.LocalAddress
		ip, ok := netip.AddrFromSlice(net.IP(addr))
		if !ok {
			ns.logf("netstack: could not parse local address for incoming connection")
			return false
		}
		ip = ip.Unmap()
		if !ns.isLocalIP(ip) {
			ns.addSubnetAddress(ip)
		}
		return h(tei, pb)
	}
}

// Start sets up all the handlers so netstack can start working. Implements
// wgengine.FakeImpl.
func (ns *Impl) Start(lb *ipnlocal.LocalBackend) error {
	if lb != nil {
		ns.lb = lb
	}
	ns.e.AddNetworkMapCallback(ns.updateIPs)
	// size = 0 means use default buffer size
	const tcpReceiveBufferSize = 0
	const maxInFlightConnectionAttempts = 1024
	tcpFwd := tcp.NewForwarder(ns.ipstack, tcpReceiveBufferSize, maxInFlightConnectionAttempts, ns.acceptTCP)
	udpFwd := udp.NewForwarder(ns.ipstack, ns.acceptUDP)
	ns.ipstack.SetTransportProtocolHandler(tcp.ProtocolNumber, ns.wrapProtoHandler(tcpFwd.HandlePacket))
	ns.ipstack.SetTransportProtocolHandler(udp.ProtocolNumber, ns.wrapProtoHandler(udpFwd.HandlePacket))
	go ns.inject()
	return nil
}

func (ns *Impl) addSubnetAddress(ip netip.Addr) {
	ns.mu.Lock()
	ns.connsOpenBySubnetIP[ip]++
	needAdd := ns.connsOpenBySubnetIP[ip] == 1
	ns.mu.Unlock()
	// Only register address into netstack for first concurrent connection.
	if needAdd {
		pa := tcpip.ProtocolAddress{
			AddressWithPrefix: tcpip.AddressWithPrefix{
				Address:   tcpip.Address(ip.AsSlice()),
				PrefixLen: int(ip.BitLen()),
			},
		}
		if ip.Is4() {
			pa.Protocol = ipv4.ProtocolNumber
		} else if ip.Is6() {
			pa.Protocol = ipv6.ProtocolNumber
		}
		ns.ipstack.AddProtocolAddress(nicID, pa, stack.AddressProperties{
			PEB:        stack.CanBePrimaryEndpoint, // zero value default
			ConfigType: stack.AddressConfigStatic,  // zero value default
		})
	}
}

func (ns *Impl) removeSubnetAddress(ip netip.Addr) {
	ns.mu.Lock()
	defer ns.mu.Unlock()
	ns.connsOpenBySubnetIP[ip]--
	// Only unregister address from netstack after last concurrent connection.
	if ns.connsOpenBySubnetIP[ip] == 0 {
		ns.ipstack.RemoveAddress(nicID, tcpip.Address(ip.AsSlice()))
		delete(ns.connsOpenBySubnetIP, ip)
	}
}

func ipPrefixToAddressWithPrefix(ipp netip.Prefix) tcpip.AddressWithPrefix {
	return tcpip.AddressWithPrefix{
		Address:   tcpip.Address(ipp.Addr().AsSlice()),
		PrefixLen: int(ipp.Bits()),
	}
}

var v4broadcast = netaddr.IPv4(255, 255, 255, 255)

func (ns *Impl) updateIPs(nm *netmap.NetworkMap) {
	ns.atomicIsLocalIPFunc.Store(tsaddr.NewContainsIPFunc(nm.Addresses))

	oldIPs := make(map[tcpip.AddressWithPrefix]bool)
	for _, protocolAddr := range ns.ipstack.AllAddresses()[nicID] {
		ap := protocolAddr.AddressWithPrefix
		ip := netaddrIPFromNetstackIP(ap.Address)
		if ip == v4broadcast && ap.PrefixLen == 32 {
			// Don't add 255.255.255.255/32 to oldIPs so we don't
			// delete it later. We didn't install it, so it's not
			// ours to delete.
			continue
		}
		oldIPs[ap] = true
	}
	newIPs := make(map[tcpip.AddressWithPrefix]bool)

	isAddr := map[netip.Prefix]bool{}
	if nm.SelfNode != nil {
		for _, ipp := range nm.SelfNode.Addresses {
			isAddr[ipp] = true
			newIPs[ipPrefixToAddressWithPrefix(ipp)] = true
		}
		for _, ipp := range nm.SelfNode.AllowedIPs {
			if !isAddr[ipp] && ns.ProcessSubnets {
				newIPs[ipPrefixToAddressWithPrefix(ipp)] = true
			}
		}
	}

	ipsToBeAdded := make(map[tcpip.AddressWithPrefix]bool)
	for ipp := range newIPs {
		if !oldIPs[ipp] {
			ipsToBeAdded[ipp] = true
		}
	}
	ipsToBeRemoved := make(map[tcpip.AddressWithPrefix]bool)
	for ip := range oldIPs {
		if !newIPs[ip] {
			ipsToBeRemoved[ip] = true
		}
	}
	ns.mu.Lock()
	for ip := range ns.connsOpenBySubnetIP {
		ipp := tcpip.Address(ip.AsSlice()).WithPrefix()
		delete(ipsToBeRemoved, ipp)
	}
	ns.mu.Unlock()

	for ipp := range ipsToBeRemoved {
		err := ns.ipstack.RemoveAddress(nicID, ipp.Address)
		if err != nil {
			ns.logf("netstack: could not deregister IP %s: %v", ipp, err)
		} else {
			ns.logf("[v2] netstack: deregistered IP %s", ipp)
		}
	}
	for ipp := range ipsToBeAdded {
		pa := tcpip.ProtocolAddress{
			AddressWithPrefix: ipp,
		}
		if ipp.Address.To4() == "" {
			pa.Protocol = ipv6.ProtocolNumber
		} else {
			pa.Protocol = ipv4.ProtocolNumber
		}
		var err tcpip.Error
		err = ns.ipstack.AddProtocolAddress(nicID, pa, stack.AddressProperties{
			PEB:        stack.CanBePrimaryEndpoint, // zero value default
			ConfigType: stack.AddressConfigStatic,  // zero value default
		})
		if err != nil {
			ns.logf("netstack: could not register IP %s: %v", ipp, err)
		} else {
			ns.logf("[v2] netstack: registered IP %s", ipp)
		}
	}
}

// handleLocalPackets is hooked into the tun datapath for packets leaving
// the host and arriving at tailscaled. This method returns filter.DropSilently
// to intercept a packet for handling, for instance traffic to quad-100.
func (ns *Impl) handleLocalPackets(p *packet.Parsed, t *tstun.Wrapper) filter.Response {
	if ns.ctx.Err() != nil {
		return filter.DropSilently
	}

	// If it's not traffic to the service IP (i.e. magicDNS) we don't
	// care; resume processing.
	if dst := p.Dst.Addr(); dst != magicDNSIP && dst != magicDNSIPv6 {
		return filter.Accept
	}
	// Of traffic to the service IP, we only care about UDP 53, and TCP
	// on port 80 & 53.
	switch p.IPProto {
	case ipproto.TCP:
		if port := p.Dst.Port(); port != 53 && port != 80 {
			return filter.Accept
		}
	case ipproto.UDP:
		if port := p.Dst.Port(); port != 53 {
			return filter.Accept
		}
	}

	var pn tcpip.NetworkProtocolNumber
	switch p.IPVersion {
	case 4:
		pn = header.IPv4ProtocolNumber
	case 6:
		pn = header.IPv6ProtocolNumber
	}
	if debugPackets {
		ns.logf("[v2] service packet in (from %v): % x", p.Src, p.Buffer())
	}

	packetBuf := stack.NewPacketBuffer(stack.PacketBufferOptions{
		Payload: bufferv2.MakeWithData(bytes.Clone(p.Buffer())),
	})
	ns.linkEP.InjectInbound(pn, packetBuf)
	packetBuf.DecRef()
	return filter.DropSilently
}

func (ns *Impl) DialContextTCP(ctx context.Context, ipp netip.AddrPort) (*gonet.TCPConn, error) {
	remoteAddress := tcpip.FullAddress{
		NIC:  nicID,
		Addr: tcpip.Address(ipp.Addr().AsSlice()),
		Port: ipp.Port(),
	}
	var ipType tcpip.NetworkProtocolNumber
	if ipp.Addr().Is4() {
		ipType = ipv4.ProtocolNumber
	} else {
		ipType = ipv6.ProtocolNumber
	}

	return gonet.DialContextTCP(ctx, ns.ipstack, remoteAddress, ipType)
}

func (ns *Impl) DialContextUDP(ctx context.Context, ipp netip.AddrPort) (*gonet.UDPConn, error) {
	remoteAddress := &tcpip.FullAddress{
		NIC:  nicID,
		Addr: tcpip.Address(ipp.Addr().AsSlice()),
		Port: ipp.Port(),
	}
	var ipType tcpip.NetworkProtocolNumber
	if ipp.Addr().Is4() {
		ipType = ipv4.ProtocolNumber
	} else {
		ipType = ipv6.ProtocolNumber
	}

	return gonet.DialUDP(ns.ipstack, nil, remoteAddress, ipType)
}

// The inject goroutine reads in packets that netstack generated, and delivers
// them to the correct path.
func (ns *Impl) inject() {
	for {
		pkt := ns.linkEP.ReadContext(ns.ctx)
		if pkt.IsNil() {
			if ns.ctx.Err() != nil {
				// Return without logging.
				return
			}
			ns.logf("[v2] ReadContext-for-write = ok=false")
			continue
		}

		if debugPackets {
			ns.logf("[v2] packet Write out: % x", stack.PayloadSince(pkt.NetworkHeader()))
		}

		// In the normal case, netstack synthesizes the bytes for
		// traffic which should transit back into WG and go to peers.
		// However, some uses of netstack (presently, magic DNS)
		// send traffic destined for the local device, hence must
		// be injected 'inbound'.
		sendToHost := false

		// Determine if the packet is from a service IP, in which case it
		// needs to go back into the machines network (inbound) instead of
		// out.
		// TODO(tom): Work out a way to avoid parsing packets to determine if
		//            its from the service IP. Maybe gvisor netstack magic. I
		//            went through the fields of PacketBuffer, and nop :/
		// TODO(tom): Figure out if its safe to modify packet.Parsed to fill in
		//            the IP src/dest even if its missing the rest of the pkt.
		//            That way we dont have to do this twitchy-af byte-yeeting.
		if b := pkt.NetworkHeader().Slice(); len(b) >= 20 { // min ipv4 header
			switch b[0] >> 4 { // ip proto field
			case 4:
				if srcIP := netaddr.IPv4(b[12], b[13], b[14], b[15]); magicDNSIP == srcIP {
					sendToHost = true
				}
			case 6:
				if len(b) >= 40 { // min ipv6 header
					if srcIP, ok := netip.AddrFromSlice(net.IP(b[8:24])); ok && magicDNSIPv6 == srcIP {
						sendToHost = true
					}
				}
			}
		}

		// pkt has a non-zero refcount, so injection methods takes
		// ownership of one count and will decrement on completion.
		if sendToHost {
			if err := ns.tundev.InjectInboundPacketBuffer(pkt); err != nil {
				log.Printf("netstack inject inbound: %v", err)
				return
			}
		} else {
			if err := ns.tundev.InjectOutboundPacketBuffer(pkt); err != nil {
				log.Printf("netstack inject outbound: %v", err)
				return
			}
		}
	}
}

// isLocalIP reports whether ip is a Tailscale IP assigned to this
// node directly (but not a subnet-routed IP).
func (ns *Impl) isLocalIP(ip netip.Addr) bool {
	return ns.atomicIsLocalIPFunc.Load()(ip)
}

func (ns *Impl) peerAPIPortAtomic(ip netip.Addr) *atomic.Uint32 {
	if ip.Is4() {
		return &ns.peerapiPort4Atomic
	} else {
		return &ns.peerapiPort6Atomic
	}
}

var viaRange = tsaddr.TailscaleViaRange()

// shouldProcessInbound reports whether an inbound packet (a packet from a
// WireGuard peer) should be handled by netstack.
func (ns *Impl) shouldProcessInbound(p *packet.Parsed, t *tstun.Wrapper) bool {
	// Handle incoming peerapi connections in netstack.
	dstIP := p.Dst.Addr()
	isLocal := ns.isLocalIP(dstIP)

	// Handle TCP connection to the Tailscale IP(s) in some cases:
	if ns.lb != nil && p.IPProto == ipproto.TCP && isLocal {
		var peerAPIPort uint16

		if p.TCPFlags&packet.TCPSynAck == packet.TCPSyn {
			if port, ok := ns.lb.GetPeerAPIPort(dstIP); ok {
				peerAPIPort = port
				ns.peerAPIPortAtomic(dstIP).Store(uint32(port))
			}
		} else {
			peerAPIPort = uint16(ns.peerAPIPortAtomic(dstIP).Load())
		}
		dport := p.Dst.Port()
		if dport == peerAPIPort {
			return true
		}
		// Also handle SSH connections, webserver, etc, if enabled:
		if ns.lb.ShouldInterceptTCPPort(dport) {
			return true
		}
	}
	if p.IPVersion == 6 && !isLocal && viaRange.Contains(dstIP) {
		return ns.lb != nil && ns.lb.ShouldHandleViaIP(dstIP)
	}
	if ns.ProcessLocalIPs && isLocal {
		return true
	}
	if ns.ProcessSubnets && !isLocal {
		return true
	}
	return false
}

// setAmbientCapsRaw is non-nil on Linux for Synology, to run ping with
// CAP_NET_RAW from tailscaled's binary.
var setAmbientCapsRaw func(*exec.Cmd)

var userPingSem = syncs.NewSemaphore(20) // 20 child ping processes at once

var isSynology = runtime.GOOS == "linux" && distro.Get() == distro.Synology

// userPing tried to ping dstIP and if it succeeds, injects pingResPkt
// into the tundev.
//
// It's used in userspace/netstack mode when we don't have kernel
// support or raw socket access. As such, this does the dumbest thing
// that can work: runs the ping command. It's not super efficient, so
// it bounds the number of pings going on at once. The idea is that
// people only use ping occasionally to see if their internet's working
// so this doesn't need to be great.
//
// TODO(bradfitz): when we're running on Windows as the system user, use
// raw socket APIs instead of ping child processes.
func (ns *Impl) userPing(dstIP netip.Addr, pingResPkt []byte) {
	if !userPingSem.TryAcquire() {
		return
	}
	defer userPingSem.Release()

	t0 := time.Now()
	var err error
	switch runtime.GOOS {
	case "windows":
		err = exec.Command("ping", "-n", "1", "-w", "3000", dstIP.String()).Run()
	case "darwin", "freebsd":
		// Note: 2000 ms is actually 1 second + 2,000
		// milliseconds extra for 3 seconds total.
		// See https://github.com/tailscale/tailscale/pull/3753 for details.
		ping := "ping"
		if dstIP.Is6() {
			ping = "ping6"
		}
		err = exec.Command(ping, "-c", "1", "-W", "2000", dstIP.String()).Run()
	case "openbsd":
		ping := "ping"
		if dstIP.Is6() {
			ping = "ping6"
		}
		err = exec.Command(ping, "-c", "1", "-w", "3", dstIP.String()).Run()
	case "android":
		ping := "/system/bin/ping"
		if dstIP.Is6() {
			ping = "/system/bin/ping6"
		}
		err = exec.Command(ping, "-c", "1", "-w", "3", dstIP.String()).Run()
	default:
		ping := "ping"
		if isSynology {
			ping = "/bin/ping"
		}
		cmd := exec.Command(ping, "-c", "1", "-W", "3", dstIP.String())
		if isSynology && os.Getuid() != 0 {
			// On DSM7 we run as non-root and need to pass
			// CAP_NET_RAW if our binary has it.
			setAmbientCapsRaw(cmd)
		}
		err = cmd.Run()
	}
	d := time.Since(t0)
	if err != nil {
		if d < time.Second/2 {
			// If it failed quicker than the 3 second
			// timeout we gave above (500 ms is a
			// reasonable threshold), then assume the ping
			// failed for problems finding/running
			// ping. We don't want to log if the host is
			// just down.
			ns.logf("exec ping of %v failed in %v: %v", dstIP, d, err)
		}
		return
	}
	if debugNetstack() {
		ns.logf("exec pinged %v in %v", dstIP, time.Since(t0))
	}
	if err := ns.tundev.InjectOutbound(pingResPkt); err != nil {
		ns.logf("InjectOutbound ping response: %v", err)
	}
}

// injectInbound is installed as a packet hook on the 'inbound' (from a
// WireGuard peer) path. Returning filter.Accept releases the packet to
// continue normally (typically being delivered to the host networking stack),
// whereas returning filter.DropSilently is done when netstack intercepts the
// packet and no further processing towards to host should be done.
func (ns *Impl) injectInbound(p *packet.Parsed, t *tstun.Wrapper) filter.Response {
	if ns.ctx.Err() != nil {
		return filter.DropSilently
	}

	if !ns.shouldProcessInbound(p, t) {
		// Let the host network stack (if any) deal with it.
		return filter.Accept
	}

	destIP := p.Dst.Addr()

	// If this is an echo request and we're a subnet router, handle pings
	// ourselves instead of forwarding the packet on.
	pingIP, handlePing := ns.shouldHandlePing(p)
	if handlePing {
		var pong []byte // the reply to the ping, if our relayed ping works
		if destIP.Is4() {
			h := p.ICMP4Header()
			h.ToResponse()
			pong = packet.Generate(&h, p.Payload())
		} else if destIP.Is6() {
			h := p.ICMP6Header()
			h.ToResponse()
			pong = packet.Generate(&h, p.Payload())
		}
		go ns.userPing(pingIP, pong)
		return filter.DropSilently
	}

	var pn tcpip.NetworkProtocolNumber
	switch p.IPVersion {
	case 4:
		pn = header.IPv4ProtocolNumber
	case 6:
		pn = header.IPv6ProtocolNumber
	}
	if debugPackets {
		ns.logf("[v2] packet in (from %v): % x", p.Src, p.Buffer())
	}
	packetBuf := stack.NewPacketBuffer(stack.PacketBufferOptions{
		Payload: bufferv2.MakeWithData(bytes.Clone(p.Buffer())),
	})
	ns.linkEP.InjectInbound(pn, packetBuf)
	packetBuf.DecRef()

	// We've now delivered this to netstack, so we're done.
	// Instead of returning a filter.Accept here (which would also
	// potentially deliver it to the host OS), and instead of
	// filter.Drop (which would log about rejected traffic),
	// instead return filter.DropSilently which just quietly stops
	// processing it in the tstun TUN wrapper.
	return filter.DropSilently
}

// shouldHandlePing returns whether or not netstack should handle an incoming
// ICMP echo request packet, and the IP address that should be pinged from this
// process. The IP address can be different from the destination in the packet
// if the destination is a 4via6 address.
func (ns *Impl) shouldHandlePing(p *packet.Parsed) (_ netip.Addr, ok bool) {
	if !p.IsEchoRequest() {
		return netip.Addr{}, false
	}

	destIP := p.Dst.Addr()

	// We need to handle pings for all 4via6 addresses, even if this
	// netstack instance normally isn't responsible for processing subnets.
	//
	// For example, on Linux, subnet router traffic could be handled via
	// tun+iptables rules for most packets, but we still need to handle
	// ICMP echo requests over 4via6 since the host networking stack
	// doesn't know what to do with a 4via6 address.
	//
	// shouldProcessInbound returns 'true' to say that we should process
	// all IPv6 packets with a destination address in the 'via' range, so
	// check before we check the "ProcessSubnets" boolean below.
	if viaRange.Contains(destIP) {
		// The input echo request was to a 4via6 address, which we cannot
		// simply ping as-is from this process. Translate the destination to an
		// IPv4 address, so that our relayed ping (in userPing) is pinging the
		// underlying destination IP.
		//
		// ICMPv4 and ICMPv6 are different protocols with different on-the-wire
		// representations, so normally you can't send an ICMPv6 message over
		// IPv4 and expect to get a useful result. However, in this specific
		// case things are safe because the 'userPing' function doesn't make
		// use of the input packet.
		return tsaddr.UnmapVia(destIP), true
	}

	// If we get here, we don't do anything unless this netstack instance
	// is responsible for processing subnet traffic.
	if !ns.ProcessSubnets {
		return netip.Addr{}, false
	}

	// For non-4via6 addresses, we don't handle pings if they're destined
	// for a Tailscale IP.
	if tsaddr.IsTailscaleIP(destIP) {
		return netip.Addr{}, false
	}

	// This netstack instance is processing subnet traffic, so handle the
	// ping ourselves.
	return destIP, true
}

func netaddrIPFromNetstackIP(s tcpip.Address) netip.Addr {
	switch len(s) {
	case 4:
		return netaddr.IPv4(s[0], s[1], s[2], s[3])
	case 16:
		var a [16]byte
		copy(a[:], s)
		return netip.AddrFrom16(a).Unmap()
	}
	return netip.Addr{}
}

func (ns *Impl) acceptTCP(r *tcp.ForwarderRequest) {
	reqDetails := r.ID()
	if debugNetstack() {
		ns.logf("[v2] TCP ForwarderRequest: %s", stringifyTEI(reqDetails))
	}
	clientRemoteIP := netaddrIPFromNetstackIP(reqDetails.RemoteAddress)
	if !clientRemoteIP.IsValid() {
		ns.logf("invalid RemoteAddress in TCP ForwarderRequest: %s", stringifyTEI(reqDetails))
		r.Complete(true) // sends a RST
		return
	}
	clientRemotePort := reqDetails.RemotePort
	clientRemoteAddrPort := netip.AddrPortFrom(clientRemoteIP, clientRemotePort)

	dialIP := netaddrIPFromNetstackIP(reqDetails.LocalAddress)
	isTailscaleIP := tsaddr.IsTailscaleIP(dialIP)

	dstAddrPort := netip.AddrPortFrom(dialIP, reqDetails.LocalPort)

	if viaRange.Contains(dialIP) {
		isTailscaleIP = false
		dialIP = tsaddr.UnmapVia(dialIP)
	}

	defer func() {
		if !isTailscaleIP {
			// if this is a subnet IP, we added this in before the TCP handshake
			// so netstack is happy TCP-handshaking as a subnet IP
			ns.removeSubnetAddress(dialIP)
		}
	}()

	var wq waiter.Queue

	// We can't actually create the endpoint or complete the inbound
	// request until we're sure that the connection can be handled by this
	// endpoint. This function sets up the TCP connection and should be
	// called immediately before a connection is handled.
	getConnOrReset := func(opts ...tcpip.SettableSocketOption) *gonet.TCPConn {
		ep, err := r.CreateEndpoint(&wq)
		if err != nil {
			ns.logf("CreateEndpoint error for %s: %v", stringifyTEI(reqDetails), err)
			r.Complete(true) // sends a RST
			return nil
		}
		r.Complete(false)
		for _, opt := range opts {
			ep.SetSockOpt(opt)
		}
		// SetKeepAlive so that idle connections to peers that have forgotten about
		// the connection or gone completely offline eventually time out.
		// Applications might be setting this on a forwarded connection, but from
		// userspace we can not see those, so the best we can do is to always
		// perform them with conservative timing.
		// TODO(tailscale/tailscale#4522): Netstack defaults match the Linux
		// defaults, and results in a little over two hours before the socket would
		// be closed due to keepalive. A shorter default might be better, or seeking
		// a default from the host IP stack. This also might be a useful
		// user-tunable, as in userspace mode this can have broad implications such
		// as lingering connections to fork style daemons. On the other side of the
		// fence, the long duration timers are low impact values for battery powered
		// peers.
		ep.SocketOptions().SetKeepAlive(true)

		// The ForwarderRequest.CreateEndpoint above asynchronously
		// starts the TCP handshake. Note that the gonet.TCPConn
		// methods c.RemoteAddr() and c.LocalAddr() will return nil
		// until the handshake actually completes. But we have the
		// remote address in reqDetails instead, so we don't use
		// gonet.TCPConn.RemoteAddr. The byte copies in both
		// directions to/from the gonet.TCPConn in forwardTCP will
		// block until the TCP handshake is complete.
		return gonet.NewTCPConn(&wq, ep)
	}

	// DNS
	if reqDetails.LocalPort == 53 && (dialIP == magicDNSIP || dialIP == magicDNSIPv6) {
		c := getConnOrReset()
		if c == nil {
			return
		}
		go ns.dns.HandleTCPConn(c, netip.AddrPortFrom(clientRemoteIP, reqDetails.RemotePort))
		return
	}

	if ns.lb != nil {
		handler, opts := ns.lb.TCPHandlerForDst(clientRemoteAddrPort, dstAddrPort)
		if handler != nil {
			c := getConnOrReset(opts...) // will send a RST if it fails
			if c == nil {
				return
			}
			handler(c)
			return
		}
	}

	if ns.GetTCPHandlerForFlow != nil {
		handler, opts, ok := ns.GetTCPHandlerForFlow(clientRemoteAddrPort, dstAddrPort)
		if ok {
			if handler == nil {
				r.Complete(true)
				return
			}
<<<<<<< HEAD
			c := createConn(opts...) // will send a RST if it fails
=======
			c := getConnOrReset() // will send a RST if it fails
>>>>>>> 37925b3e
			if c == nil {
				return
			}
			handler(c)
			return
		}
	}
	if isTailscaleIP {
		dialIP = netaddr.IPv4(127, 0, 0, 1)
	}
	dialAddr := netip.AddrPortFrom(dialIP, uint16(reqDetails.LocalPort))

	if !ns.forwardTCP(getConnOrReset, clientRemoteIP, &wq, dialAddr) {
		r.Complete(true) // sends a RST
	}
}

func (ns *Impl) forwardTCP(getClient func(...tcpip.SettableSocketOption) *gonet.TCPConn, clientRemoteIP netip.Addr, wq *waiter.Queue, dialAddr netip.AddrPort) (handled bool) {
	dialAddrStr := dialAddr.String()
	if debugNetstack() {
		ns.logf("[v2] netstack: forwarding incoming connection to %s", dialAddrStr)
	}

	ctx, cancel := context.WithCancel(context.Background())
	defer cancel()

	waitEntry, notifyCh := waiter.NewChannelEntry(waiter.EventHUp) // TODO(bradfitz): right EventMask?
	wq.EventRegister(&waitEntry)
	defer wq.EventUnregister(&waitEntry)
	done := make(chan bool)
	// netstack doesn't close the notification channel automatically if there was no
	// hup signal, so we close done after we're done to not leak the goroutine below.
	defer close(done)
	go func() {
		select {
		case <-notifyCh:
			if debugNetstack() {
				ns.logf("[v2] netstack: forwardTCP notifyCh fired; canceling context for %s", dialAddrStr)
			}
		case <-done:
		}
		cancel()
	}()

	// Attempt to dial the outbound connection before we accept the inbound one.
	var stdDialer net.Dialer
	server, err := stdDialer.DialContext(ctx, "tcp", dialAddrStr)
	if err != nil {
		ns.logf("netstack: could not connect to local server at %s: %v", dialAddr.String(), err)
		return
	}
	defer server.Close()

	// If we get here, either the getClient call below will succeed and
	// return something we can Close, or it will fail and will properly
	// respond to the client with a RST. Either way, the caller no longer
	// needs to clean up the client connection.
	handled = true

	// We dialed the connection; we can complete the client's TCP handshake.
	client := getClient()
	if client == nil {
		return
	}
	defer client.Close()

	backendLocalAddr := server.LocalAddr().(*net.TCPAddr)
	backendLocalIPPort := netaddr.Unmap(backendLocalAddr.AddrPort())
	ns.e.RegisterIPPortIdentity(backendLocalIPPort, clientRemoteIP)
	defer ns.e.UnregisterIPPortIdentity(backendLocalIPPort)
	connClosed := make(chan error, 2)
	go func() {
		_, err := io.Copy(server, client)
		connClosed <- err
	}()
	go func() {
		_, err := io.Copy(client, server)
		connClosed <- err
	}()
	err = <-connClosed
	if err != nil {
		ns.logf("proxy connection closed with error: %v", err)
	}
	ns.logf("[v2] netstack: forwarder connection to %s closed", dialAddrStr)
	return
}

func (ns *Impl) acceptUDP(r *udp.ForwarderRequest) {
	sess := r.ID()
	if debugNetstack() {
		ns.logf("[v2] UDP ForwarderRequest: %v", stringifyTEI(sess))
	}
	var wq waiter.Queue
	ep, err := r.CreateEndpoint(&wq)
	if err != nil {
		ns.logf("acceptUDP: could not create endpoint: %v", err)
		return
	}
	dstAddr, ok := ipPortOfNetstackAddr(sess.LocalAddress, sess.LocalPort)
	if !ok {
		ep.Close()
		return
	}
	srcAddr, ok := ipPortOfNetstackAddr(sess.RemoteAddress, sess.RemotePort)
	if !ok {
		ep.Close()
		return
	}

	// Handle magicDNS traffic (via UDP) here.
	if dst := dstAddr.Addr(); dst == magicDNSIP || dst == magicDNSIPv6 {
		if dstAddr.Port() != 53 {
			ep.Close()
			return // Only MagicDNS traffic runs on the service IPs for now.
		}

		c := gonet.NewUDPConn(ns.ipstack, &wq, ep)
		go ns.handleMagicDNSUDP(srcAddr, c)
		return
	}

	if get := ns.GetUDPHandlerForFlow; get != nil {
		h, intercept := get(srcAddr, dstAddr)
		if intercept {
			if h == nil {
				ep.Close()
				return
			}
			go h(gonet.NewUDPConn(ns.ipstack, &wq, ep))
			return
		}
	}

	c := gonet.NewUDPConn(ns.ipstack, &wq, ep)
	go ns.forwardUDP(c, srcAddr, dstAddr)
}

func (ns *Impl) handleMagicDNSUDP(srcAddr netip.AddrPort, c *gonet.UDPConn) {
	// In practice, implementations are advised not to exceed 512 bytes
	// due to fragmenting. Just to be sure, we bump all the way to the MTU.
	var maxUDPReqSize = tstun.DefaultMTU()
	// Packets are being generated by the local host, so there should be
	// very, very little latency. 150ms was chosen as something of an upper
	// bound on resource usage, while hopefully still being long enough for
	// a heavily loaded system.
	const readDeadline = 150 * time.Millisecond

	defer c.Close()
	q := make([]byte, maxUDPReqSize)

	// libresolv from glibc is quite adamant that transmitting multiple DNS
	// requests down the same UDP socket is valid. To support this, we read
	// in a loop (with a tight deadline so we don't chew too many resources).
	//
	// See: https://github.com/bminor/glibc/blob/f7fbb99652eceb1b6b55e4be931649df5946497c/resolv/res_send.c#L995
	for {
		c.SetReadDeadline(time.Now().Add(readDeadline))
		n, _, err := c.ReadFrom(q)
		if err != nil {
			if oe, ok := err.(*net.OpError); !(ok && oe.Timeout()) {
				ns.logf("dns udp read: %v", err) // log non-timeout errors
			}
			return
		}
		resp, err := ns.dns.Query(context.Background(), q[:n], srcAddr)
		if err != nil {
			ns.logf("dns udp query: %v", err)
			return
		}
		c.Write(resp)
	}
}

// forwardUDP proxies between client (with addr clientAddr) and dstAddr.
//
// dstAddr may be either a local Tailscale IP, in which we case we proxy to
// 127.0.0.1, or any other IP (from an advertised subnet), in which case we
// proxy to it directly.
func (ns *Impl) forwardUDP(client *gonet.UDPConn, clientAddr, dstAddr netip.AddrPort) {
	port, srcPort := dstAddr.Port(), clientAddr.Port()
	if debugNetstack() {
		ns.logf("[v2] netstack: forwarding incoming UDP connection on port %v", port)
	}

	var backendListenAddr *net.UDPAddr
	var backendRemoteAddr *net.UDPAddr
	isLocal := ns.isLocalIP(dstAddr.Addr())
	if isLocal {
		backendRemoteAddr = &net.UDPAddr{IP: net.ParseIP("127.0.0.1"), Port: int(port)}
		backendListenAddr = &net.UDPAddr{IP: net.ParseIP("127.0.0.1"), Port: int(srcPort)}
	} else {
		if dstIP := dstAddr.Addr(); viaRange.Contains(dstIP) {
			dstAddr = netip.AddrPortFrom(tsaddr.UnmapVia(dstIP), dstAddr.Port())
		}
		backendRemoteAddr = net.UDPAddrFromAddrPort(dstAddr)
		if dstAddr.Addr().Is4() {
			backendListenAddr = &net.UDPAddr{IP: net.ParseIP("0.0.0.0"), Port: int(srcPort)}
		} else {
			backendListenAddr = &net.UDPAddr{IP: net.ParseIP("::"), Port: int(srcPort)}
		}
	}

	backendConn, err := net.ListenUDP("udp", backendListenAddr)
	if err != nil {
		ns.logf("netstack: could not bind local port %v: %v, trying again with random port", backendListenAddr.Port, err)
		backendListenAddr.Port = 0
		backendConn, err = net.ListenUDP("udp", backendListenAddr)
		if err != nil {
			ns.logf("netstack: could not create UDP socket, preventing forwarding to %v: %v", dstAddr, err)
			return
		}
	}
	backendLocalAddr := backendConn.LocalAddr().(*net.UDPAddr)

	backendLocalIPPort := netip.AddrPortFrom(backendListenAddr.AddrPort().Addr().Unmap().WithZone(backendLocalAddr.Zone), backendLocalAddr.AddrPort().Port())
	if !backendLocalIPPort.IsValid() {
		ns.logf("could not get backend local IP:port from %v:%v", backendLocalAddr.IP, backendLocalAddr.Port)
	}
	if isLocal {
		ns.e.RegisterIPPortIdentity(backendLocalIPPort, dstAddr.Addr())
	}
	ctx, cancel := context.WithCancel(context.Background())

	idleTimeout := 2 * time.Minute
	if port == 53 {
		// Make DNS packet copies time out much sooner.
		//
		// TODO(bradfitz): make DNS queries over UDP forwarding even
		// cheaper by adding an additional idleTimeout post-DNS-reply.
		// For instance, after the DNS response goes back out, then only
		// wait a few seconds (or zero, really)
		idleTimeout = 30 * time.Second
	}
	timer := time.AfterFunc(idleTimeout, func() {
		if isLocal {
			ns.e.UnregisterIPPortIdentity(backendLocalIPPort)
		}
		ns.logf("netstack: UDP session between %s and %s timed out", backendListenAddr, backendRemoteAddr)
		cancel()
		client.Close()
		backendConn.Close()
	})
	extend := func() {
		timer.Reset(idleTimeout)
	}
	go func() {
		select {
		case <-ctx.Done():
			return
		case <-ns.ctx.Done():
		}
		client.Close()
		backendConn.Close()
	}()
	startPacketCopy(ctx, cancel, client, net.UDPAddrFromAddrPort(clientAddr), backendConn, ns.logf, extend)
	startPacketCopy(ctx, cancel, backendConn, backendRemoteAddr, client, ns.logf, extend)
	if isLocal {
		// Wait for the copies to be done before decrementing the
		// subnet address count to potentially remove the route.
		<-ctx.Done()
		ns.removeSubnetAddress(dstAddr.Addr())
	}
}

func startPacketCopy(ctx context.Context, cancel context.CancelFunc, dst net.PacketConn, dstAddr net.Addr, src net.PacketConn, logf logger.Logf, extend func()) {
	if debugNetstack() {
		logf("[v2] netstack: startPacketCopy to %v (%T) from %T", dstAddr, dst, src)
	}
	go func() {
		defer cancel() // tear down the other direction's copy
		pkt := make([]byte, maxUDPPacketSize)
		for {
			select {
			case <-ctx.Done():
				return
			default:
				n, srcAddr, err := src.ReadFrom(pkt)
				if err != nil {
					if ctx.Err() == nil {
						logf("read packet from %s failed: %v", srcAddr, err)
					}
					return
				}
				_, err = dst.WriteTo(pkt[:n], dstAddr)
				if err != nil {
					if ctx.Err() == nil {
						logf("write packet to %s failed: %v", dstAddr, err)
					}
					return
				}
				if debugNetstack() {
					logf("[v2] wrote UDP packet %s -> %s", srcAddr, dstAddr)
				}
				extend()
			}
		}
	}()
}

func stringifyTEI(tei stack.TransportEndpointID) string {
	localHostPort := net.JoinHostPort(tei.LocalAddress.String(), strconv.Itoa(int(tei.LocalPort)))
	remoteHostPort := net.JoinHostPort(tei.RemoteAddress.String(), strconv.Itoa(int(tei.RemotePort)))
	return fmt.Sprintf("%s -> %s", remoteHostPort, localHostPort)
}

func ipPortOfNetstackAddr(a tcpip.Address, port uint16) (ipp netip.AddrPort, ok bool) {
	var a16 [16]byte
	copy(a16[:], a)
	switch len(a) {
	case 4:
		return netip.AddrPortFrom(
			netip.AddrFrom4(*(*[4]byte)(a16[:4])).Unmap(),
			port,
		), true
	case 16:
		return netip.AddrPortFrom(netip.AddrFrom16(a16).Unmap(), port), true
	default:
		return ipp, false
	}
}

// protectedLinkEndpoint guards use of the dispatcher via mutex and forwards
// everything except Attach/InjectInbound to the underlying *channel.Endpoint.
type protectedLinkEndpoint struct {
	mu         sync.RWMutex
	dispatcher stack.NetworkDispatcher
	*channel.Endpoint
}

// InjectInbound injects an inbound packet.
func (e *protectedLinkEndpoint) InjectInbound(protocol tcpip.NetworkProtocolNumber, pkt stack.PacketBufferPtr) {
	e.mu.RLock()
	dispatcher := e.dispatcher
	e.mu.RUnlock()
	if dispatcher != nil {
		dispatcher.DeliverNetworkPacket(protocol, pkt)
	}
}

// Attach saves the stack network-layer dispatcher for use later when packets
// are injected.
func (e *protectedLinkEndpoint) Attach(dispatcher stack.NetworkDispatcher) {
	e.mu.Lock()
	defer e.mu.Unlock()
	// No need to attach the underlying channel.Endpoint, since we hijack
	// InjectInbound.
	e.dispatcher = dispatcher
}

// IsAttached implements stack.LinkEndpoint.IsAttached.
func (e *protectedLinkEndpoint) IsAttached() bool {
	e.mu.RLock()
	defer e.mu.RUnlock()
	return e.dispatcher != nil
}

var _ stack.LinkEndpoint = (*protectedLinkEndpoint)(nil)<|MERGE_RESOLUTION|>--- conflicted
+++ resolved
@@ -904,11 +904,7 @@
 				r.Complete(true)
 				return
 			}
-<<<<<<< HEAD
-			c := createConn(opts...) // will send a RST if it fails
-=======
-			c := getConnOrReset() // will send a RST if it fails
->>>>>>> 37925b3e
+			c := getConnOrReset(opts...) // will send a RST if it fails
 			if c == nil {
 				return
 			}
