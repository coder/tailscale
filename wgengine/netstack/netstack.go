--- conflicted
+++ resolved
@@ -79,16 +79,6 @@
 // and implements wgengine.FakeImpl to act as a userspace network
 // stack when Tailscale is running in fake mode.
 type Impl struct {
-<<<<<<< HEAD
-	// ForwardTCPIn, if non-nil, handles forwarding an inbound TCP
-	// connection.
-	// TODO(bradfitz): provide mechanism for tsnet to reject a
-	// port other than accepting it and closing it.
-	ForwardTCPIn func(c net.Conn, port uint16)
-	// ForwardTCPSockOpts, if non-nil, allows setting gvisor socket options on the
-	// created TCPConn before calling ForwardTCPIn.
-	ForwardTCPSockOpts func(port uint16) []tcpip.SettableSocketOption
-=======
 	// GetTCPHandlerForFlow conditionally handles an incoming TCP flow for the
 	// provided (src/port, dst/port) 4-tuple.
 	//
@@ -100,7 +90,7 @@
 	// When intercept=true, the behavior depends on whether the returned handler
 	// is non-nil: if nil, the connection is rejected. If non-nil, handler takes
 	// over the TCP conn.
-	GetTCPHandlerForFlow func(src, dst netip.AddrPort) (handler func(net.Conn), intercept bool)
+	GetTCPHandlerForFlow func(src, dst netip.AddrPort) (handler func(net.Conn), opts []tcpip.SettableSocketOption, intercept bool)
 
 	// GetUDPHandlerForFlow conditionally handles an incoming UDP flow for the
 	// provided (src/port, dst/port) 4-tuple.
@@ -114,7 +104,10 @@
 	// is non-nil: if nil, the connection is rejected. If non-nil, handler takes
 	// over the UDP flow.
 	GetUDPHandlerForFlow func(src, dst netip.AddrPort) (handler func(nettype.ConnPacketConn), intercept bool)
->>>>>>> c7cea825
+
+	// ForwardTCPSockOpts, if non-nil, allows setting gvisor socket options on the
+	// created TCPConn before calling ForwardTCPIn.
+	ForwardTCPSockOpts func(port uint16) []tcpip.SettableSocketOption
 
 	// ProcessLocalIPs is whether netstack should handle incoming
 	// traffic directed at the Node.Addresses (local IPs).
@@ -190,11 +183,7 @@
 	if tcpipErr != nil {
 		return nil, fmt.Errorf("could not enable TCP SACK: %v", tcpipErr)
 	}
-<<<<<<< HEAD
-	linkEP := &protectedLinkEndpoint{Endpoint: channel.New(512, mtu, "")}
-=======
-	linkEP := channel.New(512, tstun.DefaultMTU(), "")
->>>>>>> c7cea825
+	linkEP := &protectedLinkEndpoint{Endpoint: channel.New(512, tstun.DefaultMTU(), "")}
 	if tcpipProblem := ipstack.CreateNIC(nicID, linkEP); tcpipProblem != nil {
 		return nil, fmt.Errorf("could not create netstack NIC: %v", tcpipProblem)
 	}
@@ -944,29 +933,18 @@
 		}
 	}
 
-<<<<<<< HEAD
-	if ns.ForwardTCPIn != nil {
-		opts := []tcpip.SettableSocketOption{}
-		if ns.ForwardTCPSockOpts != nil {
-			opts = ns.ForwardTCPSockOpts(reqDetails.LocalPort)
-		}
-
-		c := createConn(opts...)
-		if c == nil {
-=======
 	if ns.GetTCPHandlerForFlow != nil {
-		handler, ok := ns.GetTCPHandlerForFlow(clientRemoteAddrPort, dstAddrPort)
+		handler, opts, ok := ns.GetTCPHandlerForFlow(clientRemoteAddrPort, dstAddrPort)
 		if ok {
 			if handler == nil {
 				r.Complete(true)
 				return
 			}
-			c := createConn() // will send a RST if it fails
+			c := createConn(opts...) // will send a RST if it fails
 			if c == nil {
 				return
 			}
 			handler(c)
->>>>>>> c7cea825
 			return
 		}
 	}
