// Copyright (c) Tailscale Inc & AUTHORS
// SPDX-License-Identifier: BSD-3-Clause

// Package netstack wires up gVisor's netstack into Tailscale.
package netstack

import (
	"bytes"
	"context"
	"errors"
	"expvar"
	"fmt"
	"io"
	"log"
	"math"
	"net"
	"net/netip"
	"os"
	"os/exec"
	"runtime"
	"strconv"
	"sync"
	"sync/atomic"
	"time"

	"gvisor.dev/gvisor/pkg/buffer"
	"gvisor.dev/gvisor/pkg/refs"
	"gvisor.dev/gvisor/pkg/tcpip"
	"gvisor.dev/gvisor/pkg/tcpip/adapters/gonet"
	"gvisor.dev/gvisor/pkg/tcpip/header"
	"gvisor.dev/gvisor/pkg/tcpip/link/channel"
	"gvisor.dev/gvisor/pkg/tcpip/network/ipv4"
	"gvisor.dev/gvisor/pkg/tcpip/network/ipv6"
	"gvisor.dev/gvisor/pkg/tcpip/stack"
	"gvisor.dev/gvisor/pkg/tcpip/transport/icmp"
	"gvisor.dev/gvisor/pkg/tcpip/transport/tcp"
	"gvisor.dev/gvisor/pkg/tcpip/transport/udp"
	"gvisor.dev/gvisor/pkg/waiter"
	"tailscale.com/envknob"
	"tailscale.com/ipn/ipnlocal"
	"tailscale.com/metrics"
	"tailscale.com/net/dns"
	"tailscale.com/net/netaddr"
	"tailscale.com/net/packet"
	"tailscale.com/net/tsaddr"
	"tailscale.com/net/tsdial"
	"tailscale.com/net/tstun"
	"tailscale.com/proxymap"
	"tailscale.com/syncs"
	"tailscale.com/tailcfg"
	"tailscale.com/types/ipproto"
	"tailscale.com/types/logger"
	"tailscale.com/types/netmap"
	"tailscale.com/types/nettype"
	"tailscale.com/version/distro"
	"tailscale.com/wgengine"
	"tailscale.com/wgengine/filter"
	"tailscale.com/wgengine/magicsock"
)

const debugPackets = false

var debugNetstack = envknob.RegisterBool("TS_DEBUG_NETSTACK")

var (
	magicDNSIP   = tsaddr.TailscaleServiceIP()
	magicDNSIPv6 = tsaddr.TailscaleServiceIPv6()
)

func init() {
	mode := envknob.String("TS_DEBUG_NETSTACK_LEAK_MODE")
	if mode == "" {
		return
	}
	var lm refs.LeakMode
	if err := lm.Set(mode); err != nil {
		panic(err)
	}
	refs.SetLeakMode(lm)
}

// Impl contains the state for the netstack implementation,
// and implements wgengine.FakeImpl to act as a userspace network
// stack when Tailscale is running in fake mode.
type Impl struct {
	// GetTCPHandlerForFlow conditionally handles an incoming TCP flow for the
	// provided (src/port, dst/port) 4-tuple.
	//
	// A nil value is equivalent to a func returning (nil, false).
	//
	// If func returns intercept=false, the default forwarding behavior (if
	// ProcessLocalIPs and/or ProcesssSubnetIPs) takes place.
	//
	// When intercept=true, the behavior depends on whether the returned handler
	// is non-nil: if nil, the connection is rejected. If non-nil, handler takes
	// over the TCP conn.
	GetTCPHandlerForFlow func(src, dst netip.AddrPort) (handler func(net.Conn), opts []tcpip.SettableSocketOption, intercept bool)

	// GetUDPHandlerForFlow conditionally handles an incoming UDP flow for the
	// provided (src/port, dst/port) 4-tuple.
	//
	// A nil value is equivalent to a func returning (nil, false).
	//
	// If func returns intercept=false, the default forwarding behavior (if
	// ProcessLocalIPs and/or ProcesssSubnetIPs) takes place.
	//
	// When intercept=true, the behavior depends on whether the returned handler
	// is non-nil: if nil, the connection is rejected. If non-nil, handler takes
	// over the UDP flow.
	GetUDPHandlerForFlow func(src, dst netip.AddrPort) (handler func(nettype.ConnPacketConn), intercept bool)

	// ProcessLocalIPs is whether netstack should handle incoming
	// traffic directed at the Node.Addresses (local IPs).
	// It can only be set before calling Start.
	ProcessLocalIPs bool

	// ProcessSubnets is whether netstack should handle incoming
	// traffic destined to non-local IPs (i.e. whether it should
	// be a subnet router).
	// It can only be set before calling Start.
	ProcessSubnets bool

	ipstack   *stack.Stack
	epMu      sync.RWMutex
	linkEP    *protectedLinkEndpoint
	tundev    *tstun.Wrapper
	e         wgengine.Engine
	pm        *proxymap.Mapper
	mc        *magicsock.Conn
	logf      logger.Logf
	dialer    *tsdial.Dialer
	ctx       context.Context        // alive until Close
	ctxCancel context.CancelFunc     // called on Close
	lb        *ipnlocal.LocalBackend // or nil
	dns       *dns.Manager

	peerapiPort4Atomic atomic.Uint32 // uint16 port number for IPv4 peerapi
	peerapiPort6Atomic atomic.Uint32 // uint16 port number for IPv6 peerapi

	// atomicIsLocalIPFunc holds a func that reports whether an IP
	// is a local (non-subnet) Tailscale IP address of this
	// machine. It's always a non-nil func. It's changed on netmap
	// updates.
	atomicIsLocalIPFunc syncs.AtomicValue[func(netip.Addr) bool]

	mu sync.Mutex
	// connsOpenBySubnetIP keeps track of number of connections open
	// for each subnet IP temporarily registered on netstack for active
	// TCP connections, so they can be unregistered when connections are
	// closed.
	connsOpenBySubnetIP map[netip.Addr]int
}

const nicID = 1

// maxUDPPacketSize is the maximum size of a UDP packet we copy in
// startPacketCopy when relaying UDP packets. The user can configure
// the tailscale MTU to anything up to this size so we can potentially
// have a UDP packet as big as the MTU.
const maxUDPPacketSize = tstun.MaxPacketSize

// Create creates and populates a new Impl.
func Create(logf logger.Logf, tundev *tstun.Wrapper, e wgengine.Engine, mc *magicsock.Conn, dialer *tsdial.Dialer, dns *dns.Manager, pm *proxymap.Mapper) (*Impl, error) {
	if mc == nil {
		return nil, errors.New("nil magicsock.Conn")
	}
	if tundev == nil {
		return nil, errors.New("nil tundev")
	}
	if logf == nil {
		return nil, errors.New("nil logger")
	}
	if e == nil {
		return nil, errors.New("nil Engine")
	}
	if pm == nil {
		return nil, errors.New("nil proxymap.Mapper")
	}
	if dialer == nil {
		return nil, errors.New("nil Dialer")
	}
	ipstack := stack.New(stack.Options{
		NetworkProtocols:   []stack.NetworkProtocolFactory{ipv4.NewProtocol, ipv6.NewProtocol},
		TransportProtocols: []stack.TransportProtocolFactory{tcp.NewProtocol, udp.NewProtocol, icmp.NewProtocol4, icmp.NewProtocol6},
	})
	sackEnabledOpt := tcpip.TCPSACKEnabled(true) // TCP SACK is disabled by default
	tcpipErr := ipstack.SetTransportProtocolOption(tcp.ProtocolNumber, &sackEnabledOpt)
	if tcpipErr != nil {
		return nil, fmt.Errorf("could not enable TCP SACK: %v", tcpipErr)
	}
	if runtime.GOOS == "windows" {
		// See https://github.com/tailscale/tailscale/issues/9707
		// Windows w/RACK performs poorly. ACKs do not appear to be handled in a
		// timely manner, leading to spurious retransmissions and a reduced
		// congestion window.
		tcpRecoveryOpt := tcpip.TCPRecovery(0)
		tcpipErr = ipstack.SetTransportProtocolOption(tcp.ProtocolNumber, &tcpRecoveryOpt)
		if tcpipErr != nil {
			return nil, fmt.Errorf("could not disable TCP RACK: %v", tcpipErr)
		}
	}
	linkEP := &protectedLinkEndpoint{Endpoint: channel.New(512, uint32(tstun.DefaultTUNMTU()), "")}
	if tcpipProblem := ipstack.CreateNIC(nicID, linkEP); tcpipProblem != nil {
		return nil, fmt.Errorf("could not create netstack NIC: %v", tcpipProblem)
	}
	// By default the netstack NIC will only accept packets for the IPs
	// registered to it. Since in some cases we dynamically register IPs
	// based on the packets that arrive, the NIC needs to accept all
	// incoming packets. The NIC won't receive anything it isn't meant to
	// since WireGuard will only send us packets that are meant for us.
	ipstack.SetPromiscuousMode(nicID, true)
	// Add IPv4 and IPv6 default routes, so all incoming packets from the Tailscale side
	// are handled by the one fake NIC we use.
	ipv4Subnet, err := tcpip.NewSubnet(tcpip.AddrFromSlice(make([]byte, 4)), tcpip.MaskFromBytes(make([]byte, 4)))
	if err != nil {
		return nil, fmt.Errorf("could not create IPv4 subnet: %v", err)
	}
	ipv6Subnet, err := tcpip.NewSubnet(tcpip.AddrFromSlice(make([]byte, 16)), tcpip.MaskFromBytes(make([]byte, 16)))
	if err != nil {
		return nil, fmt.Errorf("could not create IPv6 subnet: %v", err)
	}
	ipstack.SetRouteTable([]tcpip.Route{
		{
			Destination: ipv4Subnet,
			NIC:         nicID,
		},
		{
			Destination: ipv6Subnet,
			NIC:         nicID,
		},
	})
	ns := &Impl{
		logf:                logf,
		ipstack:             ipstack,
		linkEP:              linkEP,
		tundev:              tundev,
		e:                   e,
		pm:                  pm,
		mc:                  mc,
		dialer:              dialer,
		connsOpenBySubnetIP: make(map[netip.Addr]int),
		dns:                 dns,
	}
	ns.ctx, ns.ctxCancel = context.WithCancel(context.Background())
	ns.atomicIsLocalIPFunc.Store(tsaddr.FalseContainsIPFunc())
	ns.tundev.PostFilterPacketInboundFromWireGaurd = ns.injectInbound
	ns.tundev.PreFilterPacketOutboundToWireGuardNetstackIntercept = ns.handleLocalPackets
	return ns, nil
}

func (ns *Impl) Close() error {
	ns.ctxCancel()
	ns.ipstack.Close()
	ns.ipstack.Wait()
	return nil
}

// wrapProtoHandler returns protocol handler h wrapped in a version
// that dynamically reconfigures ns's subnet addresses as needed for
// outbound traffic.
func (ns *Impl) wrapProtoHandler(h func(stack.TransportEndpointID, stack.PacketBufferPtr) bool) func(stack.TransportEndpointID, stack.PacketBufferPtr) bool {
	return func(tei stack.TransportEndpointID, pb stack.PacketBufferPtr) bool {
		addr := tei.LocalAddress
		ip, ok := netip.AddrFromSlice(addr.AsSlice())
		if !ok {
			ns.logf("netstack: could not parse local address for incoming connection")
			return false
		}
		ip = ip.Unmap()
		if !ns.isLocalIP(ip) {
			ns.addSubnetAddress(ip)
		}
		return h(tei, pb)
	}
}

// Start sets up all the handlers so netstack can start working. Implements
// wgengine.FakeImpl.
func (ns *Impl) Start(lb *ipnlocal.LocalBackend) error {
	if lb != nil {
		ns.lb = lb
	}
	// size = 0 means use default buffer size
	const tcpReceiveBufferSize = 0
	const maxInFlightConnectionAttempts = 1024
	tcpFwd := tcp.NewForwarder(ns.ipstack, tcpReceiveBufferSize, maxInFlightConnectionAttempts, ns.acceptTCP)
	udpFwd := udp.NewForwarder(ns.ipstack, ns.acceptUDP)
	ns.ipstack.SetTransportProtocolHandler(tcp.ProtocolNumber, ns.wrapProtoHandler(tcpFwd.HandlePacket))
	ns.ipstack.SetTransportProtocolHandler(udp.ProtocolNumber, ns.wrapProtoHandler(udpFwd.HandlePacket))
	go ns.inject()
	return nil
}

func (ns *Impl) addSubnetAddress(ip netip.Addr) {
	ns.mu.Lock()
	ns.connsOpenBySubnetIP[ip]++
	needAdd := ns.connsOpenBySubnetIP[ip] == 1
	ns.mu.Unlock()
	// Only register address into netstack for first concurrent connection.
	if needAdd {
		pa := tcpip.ProtocolAddress{
			AddressWithPrefix: tcpip.AddrFromSlice(ip.AsSlice()).WithPrefix(),
		}
		if ip.Is4() {
			pa.Protocol = ipv4.ProtocolNumber
		} else if ip.Is6() {
			pa.Protocol = ipv6.ProtocolNumber
		}
		ns.ipstack.AddProtocolAddress(nicID, pa, stack.AddressProperties{
			PEB:        stack.CanBePrimaryEndpoint, // zero value default
			ConfigType: stack.AddressConfigStatic,  // zero value default
		})
	}
}

func (ns *Impl) removeSubnetAddress(ip netip.Addr) {
	ns.mu.Lock()
	defer ns.mu.Unlock()
	ns.connsOpenBySubnetIP[ip]--
	// Only unregister address from netstack after last concurrent connection.
	if ns.connsOpenBySubnetIP[ip] == 0 {
		ns.ipstack.RemoveAddress(nicID, tcpip.AddrFromSlice(ip.AsSlice()))
		delete(ns.connsOpenBySubnetIP, ip)
	}
}

func ipPrefixToAddressWithPrefix(ipp netip.Prefix) tcpip.AddressWithPrefix {
	return tcpip.AddressWithPrefix{
		Address:   tcpip.AddrFromSlice(ipp.Addr().AsSlice()),
		PrefixLen: int(ipp.Bits()),
	}
}

var v4broadcast = netaddr.IPv4(255, 255, 255, 255)

// UpdateNetstackIPs updates the set of local IPs that netstack should handle
// from nm.
//
// TODO(bradfitz): don't pass the whole netmap here; just pass the two
// address slice views.
func (ns *Impl) UpdateNetstackIPs(nm *netmap.NetworkMap) {
	var selfNode tailcfg.NodeView
	if nm != nil {
		ns.atomicIsLocalIPFunc.Store(tsaddr.NewContainsIPFunc(nm.GetAddresses()))
		selfNode = nm.SelfNode
	} else {
		ns.atomicIsLocalIPFunc.Store(tsaddr.FalseContainsIPFunc())
	}

	oldPfx := make(map[netip.Prefix]bool)
	for _, protocolAddr := range ns.ipstack.AllAddresses()[nicID] {
		ap := protocolAddr.AddressWithPrefix
		ip := netaddrIPFromNetstackIP(ap.Address)
		if ip == v4broadcast && ap.PrefixLen == 32 {
			// Don't add 255.255.255.255/32 to oldIPs so we don't
			// delete it later. We didn't install it, so it's not
			// ours to delete.
			continue
		}
		p := netip.PrefixFrom(ip, ap.PrefixLen)
		oldPfx[p] = true
	}
	newPfx := make(map[netip.Prefix]bool)

	if selfNode.Valid() {
		for i := range selfNode.Addresses().LenIter() {
			p := selfNode.Addresses().At(i)
			newPfx[p] = true
		}
		if ns.ProcessSubnets {
			for i := range selfNode.AllowedIPs().LenIter() {
				p := selfNode.AllowedIPs().At(i)
				newPfx[p] = true
			}
		}
	}

	pfxToAdd := make(map[netip.Prefix]bool)
	for p := range newPfx {
		if !oldPfx[p] {
			pfxToAdd[p] = true
		}
	}
	pfxToRemove := make(map[netip.Prefix]bool)
	for p := range oldPfx {
		if !newPfx[p] {
			pfxToRemove[p] = true
		}
	}
	ns.mu.Lock()
	for ip := range ns.connsOpenBySubnetIP {
		// TODO(maisem): this looks like a bug, remove or document. It seems as
		// though we might end up either leaking the address on the netstack
		// NIC, or where we do accounting for connsOpenBySubnetIP from 1 to 0,
		// we might end up removing the address from the netstack NIC that was
		// still being advertised.
		delete(pfxToRemove, netip.PrefixFrom(ip, ip.BitLen()))
	}
	ns.mu.Unlock()

	for p := range pfxToRemove {
		err := ns.ipstack.RemoveAddress(nicID, tcpip.AddrFromSlice(p.Addr().AsSlice()))
		if err != nil {
			ns.logf("netstack: could not deregister IP %s: %v", p, err)
		} else {
			ns.logf("[v2] netstack: deregistered IP %s", p)
		}
	}
	for p := range pfxToAdd {
		if !p.IsValid() {
			ns.logf("netstack: [unexpected] skipping invalid IP (%v/%v)", p.Addr(), p.Bits())
			continue
		}
		tcpAddr := tcpip.ProtocolAddress{
			AddressWithPrefix: ipPrefixToAddressWithPrefix(p),
		}
		if p.Addr().Is6() {
			tcpAddr.Protocol = ipv6.ProtocolNumber
		} else {
			tcpAddr.Protocol = ipv4.ProtocolNumber
		}
		var tcpErr tcpip.Error // not error
		tcpErr = ns.ipstack.AddProtocolAddress(nicID, tcpAddr, stack.AddressProperties{
			PEB:        stack.CanBePrimaryEndpoint, // zero value default
			ConfigType: stack.AddressConfigStatic,  // zero value default
		})
		if tcpErr != nil {
			ns.logf("netstack: could not register IP %s: %v", p, tcpErr)
		} else {
			ns.logf("[v2] netstack: registered IP %s", p)
		}
	}
}

// handleLocalPackets is hooked into the tun datapath for packets leaving
// the host and arriving at tailscaled. This method returns filter.DropSilently
// to intercept a packet for handling, for instance traffic to quad-100.
func (ns *Impl) handleLocalPackets(p *packet.Parsed, t *tstun.Wrapper) filter.Response {
	if ns.ctx.Err() != nil {
		return filter.DropSilently
	}

	// If it's not traffic to the service IP (i.e. magicDNS) we don't
	// care; resume processing.
	if dst := p.Dst.Addr(); dst != magicDNSIP && dst != magicDNSIPv6 {
		return filter.Accept
	}
	// Of traffic to the service IP, we only care about UDP 53, and TCP
	// on port 80 & 53.
	switch p.IPProto {
	case ipproto.TCP:
		if port := p.Dst.Port(); port != 53 && port != 80 {
			return filter.Accept
		}
	case ipproto.UDP:
		if port := p.Dst.Port(); port != 53 {
			return filter.Accept
		}
	}

	var pn tcpip.NetworkProtocolNumber
	switch p.IPVersion {
	case 4:
		pn = header.IPv4ProtocolNumber
	case 6:
		pn = header.IPv6ProtocolNumber
	}
	if debugPackets {
		ns.logf("[v2] service packet in (from %v): % x", p.Src, p.Buffer())
	}

	packetBuf := stack.NewPacketBuffer(stack.PacketBufferOptions{
		Payload: buffer.MakeWithData(bytes.Clone(p.Buffer())),
	})
	ns.linkEP.InjectInbound(pn, packetBuf)
	packetBuf.DecRef()
	return filter.DropSilently
}

func (ns *Impl) DialContextTCP(ctx context.Context, ipp netip.AddrPort) (*gonet.TCPConn, error) {
	remoteAddress := tcpip.FullAddress{
		NIC:  nicID,
		Addr: tcpip.AddrFromSlice(ipp.Addr().AsSlice()),
		Port: ipp.Port(),
	}
	var ipType tcpip.NetworkProtocolNumber
	if ipp.Addr().Is4() {
		ipType = ipv4.ProtocolNumber
	} else {
		ipType = ipv6.ProtocolNumber
	}

	return gonet.DialContextTCP(ctx, ns.ipstack, remoteAddress, ipType)
}

func (ns *Impl) DialContextUDP(ctx context.Context, ipp netip.AddrPort) (*gonet.UDPConn, error) {
	remoteAddress := &tcpip.FullAddress{
		NIC:  nicID,
		Addr: tcpip.AddrFromSlice(ipp.Addr().AsSlice()),
		Port: ipp.Port(),
	}
	var ipType tcpip.NetworkProtocolNumber
	if ipp.Addr().Is4() {
		ipType = ipv4.ProtocolNumber
	} else {
		ipType = ipv6.ProtocolNumber
	}

	return gonet.DialUDP(ns.ipstack, nil, remoteAddress, ipType)
}

// The inject goroutine reads in packets that netstack generated, and delivers
// them to the correct path.
func (ns *Impl) inject() {
	for {
		pkt := ns.linkEP.ReadContext(ns.ctx)
		if pkt.IsNil() {
			if ns.ctx.Err() != nil {
				// Return without logging.
				return
			}
			ns.logf("[v2] ReadContext-for-write = ok=false")
			continue
		}

		if debugPackets {
			ns.logf("[v2] packet Write out: % x", stack.PayloadSince(pkt.NetworkHeader()))
		}

		// In the normal case, netstack synthesizes the bytes for
		// traffic which should transit back into WG and go to peers.
		// However, some uses of netstack (presently, magic DNS)
		// send traffic destined for the local device, hence must
		// be injected 'inbound'.
		sendToHost := false

		// Determine if the packet is from a service IP, in which case it
		// needs to go back into the machines network (inbound) instead of
		// out.
		// TODO(tom): Work out a way to avoid parsing packets to determine if
		//            its from the service IP. Maybe gvisor netstack magic. I
		//            went through the fields of PacketBuffer, and nop :/
		// TODO(tom): Figure out if its safe to modify packet.Parsed to fill in
		//            the IP src/dest even if its missing the rest of the pkt.
		//            That way we dont have to do this twitchy-af byte-yeeting.
		if b := pkt.NetworkHeader().Slice(); len(b) >= 20 { // min ipv4 header
			switch b[0] >> 4 { // ip proto field
			case 4:
				if srcIP := netaddr.IPv4(b[12], b[13], b[14], b[15]); magicDNSIP == srcIP {
					sendToHost = true
				}
			case 6:
				if len(b) >= 40 { // min ipv6 header
					if srcIP, ok := netip.AddrFromSlice(net.IP(b[8:24])); ok && magicDNSIPv6 == srcIP {
						sendToHost = true
					}
				}
			}
		}

		// pkt has a non-zero refcount, so injection methods takes
		// ownership of one count and will decrement on completion.
		if sendToHost {
			if err := ns.tundev.InjectInboundPacketBuffer(pkt); err != nil {
				log.Printf("netstack inject inbound: %v", err)
				return
			}
		} else {
			if err := ns.tundev.InjectOutboundPacketBuffer(pkt); err != nil {
				log.Printf("netstack inject outbound: %v", err)
				return
			}
		}
	}
}

// isLocalIP reports whether ip is a Tailscale IP assigned to this
// node directly (but not a subnet-routed IP).
func (ns *Impl) isLocalIP(ip netip.Addr) bool {
	return ns.atomicIsLocalIPFunc.Load()(ip)
}

func (ns *Impl) peerAPIPortAtomic(ip netip.Addr) *atomic.Uint32 {
	if ip.Is4() {
		return &ns.peerapiPort4Atomic
	} else {
		return &ns.peerapiPort6Atomic
	}
}

var viaRange = tsaddr.TailscaleViaRange()

// shouldProcessInbound reports whether an inbound packet (a packet from a
// WireGuard peer) should be handled by netstack.
func (ns *Impl) shouldProcessInbound(p *packet.Parsed, t *tstun.Wrapper) bool {
	// Handle incoming peerapi connections in netstack.
	dstIP := p.Dst.Addr()
	isLocal := ns.isLocalIP(dstIP)

	// Handle TCP connection to the Tailscale IP(s) in some cases:
	if ns.lb != nil && p.IPProto == ipproto.TCP && isLocal {
		var peerAPIPort uint16

		if p.TCPFlags&packet.TCPSynAck == packet.TCPSyn {
			if port, ok := ns.lb.GetPeerAPIPort(dstIP); ok {
				peerAPIPort = port
				ns.peerAPIPortAtomic(dstIP).Store(uint32(port))
			}
		} else {
			peerAPIPort = uint16(ns.peerAPIPortAtomic(dstIP).Load())
		}
		dport := p.Dst.Port()
		if dport == peerAPIPort {
			return true
		}
		// Also handle SSH connections, webserver, etc, if enabled:
		if ns.lb.ShouldInterceptTCPPort(dport) {
			return true
		}
	}
	if p.IPVersion == 6 && !isLocal && viaRange.Contains(dstIP) {
		return ns.lb != nil && ns.lb.ShouldHandleViaIP(dstIP)
	}
	if ns.ProcessLocalIPs && isLocal {
		return true
	}
	if ns.ProcessSubnets && !isLocal {
		return true
	}
	return false
}

// setAmbientCapsRaw is non-nil on Linux for Synology, to run ping with
// CAP_NET_RAW from tailscaled's binary.
var setAmbientCapsRaw func(*exec.Cmd)

var userPingSem = syncs.NewSemaphore(20) // 20 child ping processes at once

var isSynology = runtime.GOOS == "linux" && distro.Get() == distro.Synology

// userPing tried to ping dstIP and if it succeeds, injects pingResPkt
// into the tundev.
//
// It's used in userspace/netstack mode when we don't have kernel
// support or raw socket access. As such, this does the dumbest thing
// that can work: runs the ping command. It's not super efficient, so
// it bounds the number of pings going on at once. The idea is that
// people only use ping occasionally to see if their internet's working
// so this doesn't need to be great.
//
// TODO(bradfitz): when we're running on Windows as the system user, use
// raw socket APIs instead of ping child processes.
func (ns *Impl) userPing(dstIP netip.Addr, pingResPkt []byte) {
	if !userPingSem.TryAcquire() {
		return
	}
	defer userPingSem.Release()

	t0 := time.Now()
	var err error
	switch runtime.GOOS {
	case "windows":
		err = exec.Command("ping", "-n", "1", "-w", "3000", dstIP.String()).Run()
	case "darwin", "freebsd":
		// Note: 2000 ms is actually 1 second + 2,000
		// milliseconds extra for 3 seconds total.
		// See https://github.com/tailscale/tailscale/pull/3753 for details.
		ping := "ping"
		if dstIP.Is6() {
			ping = "ping6"
		}
		err = exec.Command(ping, "-c", "1", "-W", "2000", dstIP.String()).Run()
	case "openbsd":
		ping := "ping"
		if dstIP.Is6() {
			ping = "ping6"
		}
		err = exec.Command(ping, "-c", "1", "-w", "3", dstIP.String()).Run()
	case "android":
		ping := "/system/bin/ping"
		if dstIP.Is6() {
			ping = "/system/bin/ping6"
		}
		err = exec.Command(ping, "-c", "1", "-w", "3", dstIP.String()).Run()
	default:
		ping := "ping"
		if isSynology {
			ping = "/bin/ping"
		}
		cmd := exec.Command(ping, "-c", "1", "-W", "3", dstIP.String())
		if isSynology && os.Getuid() != 0 {
			// On DSM7 we run as non-root and need to pass
			// CAP_NET_RAW if our binary has it.
			setAmbientCapsRaw(cmd)
		}
		err = cmd.Run()
	}
	d := time.Since(t0)
	if err != nil {
		if d < time.Second/2 {
			// If it failed quicker than the 3 second
			// timeout we gave above (500 ms is a
			// reasonable threshold), then assume the ping
			// failed for problems finding/running
			// ping. We don't want to log if the host is
			// just down.
			ns.logf("exec ping of %v failed in %v: %v", dstIP, d, err)
		}
		return
	}
	if debugNetstack() {
		ns.logf("exec pinged %v in %v", dstIP, time.Since(t0))
	}
	if err := ns.tundev.InjectOutbound(pingResPkt); err != nil {
		ns.logf("InjectOutbound ping response: %v", err)
	}
}

// injectInbound is installed as a packet hook on the 'inbound' (from a
// WireGuard peer) path. Returning filter.Accept releases the packet to
// continue normally (typically being delivered to the host networking stack),
// whereas returning filter.DropSilently is done when netstack intercepts the
// packet and no further processing towards to host should be done.
func (ns *Impl) injectInbound(p *packet.Parsed, t *tstun.Wrapper) filter.Response {
	if ns.ctx.Err() != nil {
		return filter.DropSilently
	}

	if !ns.shouldProcessInbound(p, t) {
		// Let the host network stack (if any) deal with it.
		return filter.Accept
	}

	destIP := p.Dst.Addr()

	// If this is an echo request and we're a subnet router, handle pings
	// ourselves instead of forwarding the packet on.
	pingIP, handlePing := ns.shouldHandlePing(p)
	if handlePing {
		var pong []byte // the reply to the ping, if our relayed ping works
		if destIP.Is4() {
			h := p.ICMP4Header()
			h.ToResponse()
			pong = packet.Generate(&h, p.Payload())
		} else if destIP.Is6() {
			h := p.ICMP6Header()
			h.ToResponse()
			pong = packet.Generate(&h, p.Payload())
		}
		go ns.userPing(pingIP, pong)
		return filter.DropSilently
	}

	var pn tcpip.NetworkProtocolNumber
	switch p.IPVersion {
	case 4:
		pn = header.IPv4ProtocolNumber
	case 6:
		pn = header.IPv6ProtocolNumber
	}
	if debugPackets {
		ns.logf("[v2] packet in (from %v): % x", p.Src, p.Buffer())
	}
	packetBuf := stack.NewPacketBuffer(stack.PacketBufferOptions{
		Payload: buffer.MakeWithData(bytes.Clone(p.Buffer())),
	})
	ns.linkEP.InjectInbound(pn, packetBuf)
	packetBuf.DecRef()

	// We've now delivered this to netstack, so we're done.
	// Instead of returning a filter.Accept here (which would also
	// potentially deliver it to the host OS), and instead of
	// filter.Drop (which would log about rejected traffic),
	// instead return filter.DropSilently which just quietly stops
	// processing it in the tstun TUN wrapper.
	return filter.DropSilently
}

// shouldHandlePing returns whether or not netstack should handle an incoming
// ICMP echo request packet, and the IP address that should be pinged from this
// process. The IP address can be different from the destination in the packet
// if the destination is a 4via6 address.
func (ns *Impl) shouldHandlePing(p *packet.Parsed) (_ netip.Addr, ok bool) {
	if !p.IsEchoRequest() {
		return netip.Addr{}, false
	}

	destIP := p.Dst.Addr()

	// We need to handle pings for all 4via6 addresses, even if this
	// netstack instance normally isn't responsible for processing subnets.
	//
	// For example, on Linux, subnet router traffic could be handled via
	// tun+iptables rules for most packets, but we still need to handle
	// ICMP echo requests over 4via6 since the host networking stack
	// doesn't know what to do with a 4via6 address.
	//
	// shouldProcessInbound returns 'true' to say that we should process
	// all IPv6 packets with a destination address in the 'via' range, so
	// check before we check the "ProcessSubnets" boolean below.
	if viaRange.Contains(destIP) {
		// The input echo request was to a 4via6 address, which we cannot
		// simply ping as-is from this process. Translate the destination to an
		// IPv4 address, so that our relayed ping (in userPing) is pinging the
		// underlying destination IP.
		//
		// ICMPv4 and ICMPv6 are different protocols with different on-the-wire
		// representations, so normally you can't send an ICMPv6 message over
		// IPv4 and expect to get a useful result. However, in this specific
		// case things are safe because the 'userPing' function doesn't make
		// use of the input packet.
		return tsaddr.UnmapVia(destIP), true
	}

	// If we get here, we don't do anything unless this netstack instance
	// is responsible for processing subnet traffic.
	if !ns.ProcessSubnets {
		return netip.Addr{}, false
	}

	// For non-4via6 addresses, we don't handle pings if they're destined
	// for a Tailscale IP.
	if tsaddr.IsTailscaleIP(destIP) {
		return netip.Addr{}, false
	}

	// This netstack instance is processing subnet traffic, so handle the
	// ping ourselves.
	return destIP, true
}

func netaddrIPFromNetstackIP(s tcpip.Address) netip.Addr {
	switch s.Len() {
	case 4:
		s := s.As4()
		return netaddr.IPv4(s[0], s[1], s[2], s[3])
	case 16:
		s := s.As16()
		return netip.AddrFrom16(s).Unmap()
	}
	return netip.Addr{}
}

func (ns *Impl) acceptTCP(r *tcp.ForwarderRequest) {
	reqDetails := r.ID()
	if debugNetstack() {
		ns.logf("[v2] TCP ForwarderRequest: %s", stringifyTEI(reqDetails))
	}
	clientRemoteIP := netaddrIPFromNetstackIP(reqDetails.RemoteAddress)
	if !clientRemoteIP.IsValid() {
		ns.logf("invalid RemoteAddress in TCP ForwarderRequest: %s", stringifyTEI(reqDetails))
		r.Complete(true) // sends a RST
		return
	}
	clientRemotePort := reqDetails.RemotePort
	clientRemoteAddrPort := netip.AddrPortFrom(clientRemoteIP, clientRemotePort)

	dialIP := netaddrIPFromNetstackIP(reqDetails.LocalAddress)
	isTailscaleIP := tsaddr.IsTailscaleIP(dialIP)

	dstAddrPort := netip.AddrPortFrom(dialIP, reqDetails.LocalPort)

	if viaRange.Contains(dialIP) {
		isTailscaleIP = false
		dialIP = tsaddr.UnmapVia(dialIP)
	}

	defer func() {
		if !isTailscaleIP {
			// if this is a subnet IP, we added this in before the TCP handshake
			// so netstack is happy TCP-handshaking as a subnet IP
			ns.removeSubnetAddress(dialIP)
		}
	}()

	var wq waiter.Queue

	// We can't actually create the endpoint or complete the inbound
	// request until we're sure that the connection can be handled by this
	// endpoint. This function sets up the TCP connection and should be
	// called immediately before a connection is handled.
	getConnOrReset := func(opts ...tcpip.SettableSocketOption) *gonet.TCPConn {
		ep, err := r.CreateEndpoint(&wq)
		if err != nil {
			ns.logf("CreateEndpoint error for %s: %v", stringifyTEI(reqDetails), err)
			r.Complete(true) // sends a RST
			return nil
		}
		r.Complete(false)
		for _, opt := range opts {
			ep.SetSockOpt(opt)
		}
		// SetKeepAlive so that idle connections to peers that have forgotten about
		// the connection or gone completely offline eventually time out.
		// Applications might be setting this on a forwarded connection, but from
		// userspace we can not see those, so the best we can do is to always
		// perform them with conservative timing.
		// TODO(tailscale/tailscale#4522): Netstack defaults match the Linux
		// defaults, and results in a little over two hours before the socket would
		// be closed due to keepalive. A shorter default might be better, or seeking
		// a default from the host IP stack. This also might be a useful
		// user-tunable, as in userspace mode this can have broad implications such
		// as lingering connections to fork style daemons. On the other side of the
		// fence, the long duration timers are low impact values for battery powered
		// peers.
		ep.SocketOptions().SetKeepAlive(true)

		// The ForwarderRequest.CreateEndpoint above asynchronously
		// starts the TCP handshake. Note that the gonet.TCPConn
		// methods c.RemoteAddr() and c.LocalAddr() will return nil
		// until the handshake actually completes. But we have the
		// remote address in reqDetails instead, so we don't use
		// gonet.TCPConn.RemoteAddr. The byte copies in both
		// directions to/from the gonet.TCPConn in forwardTCP will
		// block until the TCP handshake is complete.
		return gonet.NewTCPConn(&wq, ep)
	}

	// DNS
	if reqDetails.LocalPort == 53 && (dialIP == magicDNSIP || dialIP == magicDNSIPv6) {
		c := getConnOrReset()
		if c == nil {
			return
		}
		go ns.dns.HandleTCPConn(c, netip.AddrPortFrom(clientRemoteIP, reqDetails.RemotePort))
		return
	}

	if ns.lb != nil {
		handler, opts := ns.lb.TCPHandlerForDst(clientRemoteAddrPort, dstAddrPort)
		if handler != nil {
			c := getConnOrReset(opts...) // will send a RST if it fails
			if c == nil {
				return
			}
			handler(c)
			return
		}
	}

	if ns.GetTCPHandlerForFlow != nil {
		handler, opts, ok := ns.GetTCPHandlerForFlow(clientRemoteAddrPort, dstAddrPort)
		if ok {
			if handler == nil {
				r.Complete(true)
				return
			}
			c := getConnOrReset(opts...) // will send a RST if it fails
			if c == nil {
				return
			}
			handler(c)
			return
		}
	}
	if isTailscaleIP {
		dialIP = netaddr.IPv4(127, 0, 0, 1)
	}
	dialAddr := netip.AddrPortFrom(dialIP, uint16(reqDetails.LocalPort))

	if !ns.forwardTCP(getConnOrReset, clientRemoteIP, &wq, dialAddr) {
		r.Complete(true) // sends a RST
	}
}

func (ns *Impl) forwardTCP(getClient func(...tcpip.SettableSocketOption) *gonet.TCPConn, clientRemoteIP netip.Addr, wq *waiter.Queue, dialAddr netip.AddrPort) (handled bool) {
	dialAddrStr := dialAddr.String()
	if debugNetstack() {
		ns.logf("[v2] netstack: forwarding incoming connection to %s", dialAddrStr)
	}

	ctx, cancel := context.WithCancel(context.Background())
	defer cancel()

	waitEntry, notifyCh := waiter.NewChannelEntry(waiter.EventHUp) // TODO(bradfitz): right EventMask?
	wq.EventRegister(&waitEntry)
	defer wq.EventUnregister(&waitEntry)
	done := make(chan bool)
	// netstack doesn't close the notification channel automatically if there was no
	// hup signal, so we close done after we're done to not leak the goroutine below.
	defer close(done)
	go func() {
		select {
		case <-notifyCh:
			if debugNetstack() {
				ns.logf("[v2] netstack: forwardTCP notifyCh fired; canceling context for %s", dialAddrStr)
			}
		case <-done:
		}
		cancel()
	}()

	// Attempt to dial the outbound connection before we accept the inbound one.
	var stdDialer net.Dialer
	server, err := stdDialer.DialContext(ctx, "tcp", dialAddrStr)
	if err != nil {
		ns.logf("netstack: could not connect to local server at %s: %v", dialAddr.String(), err)
		return
	}
	defer server.Close()

	// If we get here, either the getClient call below will succeed and
	// return something we can Close, or it will fail and will properly
	// respond to the client with a RST. Either way, the caller no longer
	// needs to clean up the client connection.
	handled = true

	// We dialed the connection; we can complete the client's TCP handshake.
	client := getClient()
	if client == nil {
		return
	}
	defer client.Close()

	backendLocalAddr := server.LocalAddr().(*net.TCPAddr)
	backendLocalIPPort := netaddr.Unmap(backendLocalAddr.AddrPort())
	ns.pm.RegisterIPPortIdentity(backendLocalIPPort, clientRemoteIP)
	defer ns.pm.UnregisterIPPortIdentity(backendLocalIPPort)
	connClosed := make(chan error, 2)
	go func() {
		_, err := io.Copy(server, client)
		connClosed <- err
	}()
	go func() {
		_, err := io.Copy(client, server)
		connClosed <- err
	}()
	err = <-connClosed
	if err != nil {
		ns.logf("proxy connection closed with error: %v", err)
	}
	ns.logf("[v2] netstack: forwarder connection to %s closed", dialAddrStr)
	return
}

func (ns *Impl) acceptUDP(r *udp.ForwarderRequest) {
	sess := r.ID()
	if debugNetstack() {
		ns.logf("[v2] UDP ForwarderRequest: %v", stringifyTEI(sess))
	}
	var wq waiter.Queue
	ep, err := r.CreateEndpoint(&wq)
	if err != nil {
		ns.logf("acceptUDP: could not create endpoint: %v", err)
		return
	}
	dstAddr, ok := ipPortOfNetstackAddr(sess.LocalAddress, sess.LocalPort)
	if !ok {
		ep.Close()
		return
	}
	srcAddr, ok := ipPortOfNetstackAddr(sess.RemoteAddress, sess.RemotePort)
	if !ok {
		ep.Close()
		return
	}

	// Handle magicDNS traffic (via UDP) here.
	if dst := dstAddr.Addr(); dst == magicDNSIP || dst == magicDNSIPv6 {
		if dstAddr.Port() != 53 {
			ep.Close()
			return // Only MagicDNS traffic runs on the service IPs for now.
		}

		c := gonet.NewUDPConn(&wq, ep)
		go ns.handleMagicDNSUDP(srcAddr, c)
		return
	}

	if get := ns.GetUDPHandlerForFlow; get != nil {
		h, intercept := get(srcAddr, dstAddr)
		if intercept {
			if h == nil {
				ep.Close()
				return
			}
			go h(gonet.NewUDPConn(&wq, ep))
			return
		}
	}

	c := gonet.NewUDPConn(&wq, ep)
	go ns.forwardUDP(c, srcAddr, dstAddr)
}

// Buffer pool for forwarding UDP packets. Implementations are advised not to
// exceed 512 bytes per DNS request due to fragmenting but in reality can and do
// send much larger packets, so use the maximum possible UDP packet size.
var udpBufPool = &sync.Pool{
	New: func() any {
		b := make([]byte, maxUDPPacketSize)
		return &b
	},
}

func (ns *Impl) handleMagicDNSUDP(srcAddr netip.AddrPort, c *gonet.UDPConn) {
	// Packets are being generated by the local host, so there should be
	// very, very little latency. 150ms was chosen as something of an upper
	// bound on resource usage, while hopefully still being long enough for
	// a heavily loaded system.
	const readDeadline = 150 * time.Millisecond

	defer c.Close()

	bufp := udpBufPool.Get().(*[]byte)
	defer udpBufPool.Put(bufp)
	q := *bufp

	// libresolv from glibc is quite adamant that transmitting multiple DNS
	// requests down the same UDP socket is valid. To support this, we read
	// in a loop (with a tight deadline so we don't chew too many resources).
	//
	// See: https://github.com/bminor/glibc/blob/f7fbb99652eceb1b6b55e4be931649df5946497c/resolv/res_send.c#L995
	for {
		c.SetReadDeadline(time.Now().Add(readDeadline))
		n, _, err := c.ReadFrom(q)
		if err != nil {
			if oe, ok := err.(*net.OpError); !(ok && oe.Timeout()) {
				ns.logf("dns udp read: %v", err) // log non-timeout errors
			}
			return
		}
		resp, err := ns.dns.Query(context.Background(), q[:n], "udp", srcAddr)
		if err != nil {
			ns.logf("dns udp query: %v", err)
			return
		}
		c.Write(resp)
	}
}

// forwardUDP proxies between client (with addr clientAddr) and dstAddr.
//
// dstAddr may be either a local Tailscale IP, in which we case we proxy to
// 127.0.0.1, or any other IP (from an advertised subnet), in which case we
// proxy to it directly.
func (ns *Impl) forwardUDP(client *gonet.UDPConn, clientAddr, dstAddr netip.AddrPort) {
	port, srcPort := dstAddr.Port(), clientAddr.Port()
	if debugNetstack() {
		ns.logf("[v2] netstack: forwarding incoming UDP connection on port %v", port)
	}

	var backendListenAddr *net.UDPAddr
	var backendRemoteAddr *net.UDPAddr
	isLocal := ns.isLocalIP(dstAddr.Addr())
	if isLocal {
		backendRemoteAddr = &net.UDPAddr{IP: net.ParseIP("127.0.0.1"), Port: int(port)}
		backendListenAddr = &net.UDPAddr{IP: net.ParseIP("127.0.0.1"), Port: int(srcPort)}
	} else {
		if dstIP := dstAddr.Addr(); viaRange.Contains(dstIP) {
			dstAddr = netip.AddrPortFrom(tsaddr.UnmapVia(dstIP), dstAddr.Port())
		}
		backendRemoteAddr = net.UDPAddrFromAddrPort(dstAddr)
		if dstAddr.Addr().Is4() {
			backendListenAddr = &net.UDPAddr{IP: net.ParseIP("0.0.0.0"), Port: int(srcPort)}
		} else {
			backendListenAddr = &net.UDPAddr{IP: net.ParseIP("::"), Port: int(srcPort)}
		}
	}

	backendConn, err := net.ListenUDP("udp", backendListenAddr)
	if err != nil {
		ns.logf("netstack: could not bind local port %v: %v, trying again with random port", backendListenAddr.Port, err)
		backendListenAddr.Port = 0
		backendConn, err = net.ListenUDP("udp", backendListenAddr)
		if err != nil {
			ns.logf("netstack: could not create UDP socket, preventing forwarding to %v: %v", dstAddr, err)
			return
		}
	}
	backendLocalAddr := backendConn.LocalAddr().(*net.UDPAddr)

	backendLocalIPPort := netip.AddrPortFrom(backendListenAddr.AddrPort().Addr().Unmap().WithZone(backendLocalAddr.Zone), backendLocalAddr.AddrPort().Port())
	if !backendLocalIPPort.IsValid() {
		ns.logf("could not get backend local IP:port from %v:%v", backendLocalAddr.IP, backendLocalAddr.Port)
	}
	if isLocal {
		ns.pm.RegisterIPPortIdentity(backendLocalIPPort, dstAddr.Addr())
	}
	ctx, cancel := context.WithCancel(context.Background())

	idleTimeout := 2 * time.Minute
	if port == 53 {
		// Make DNS packet copies time out much sooner.
		//
		// TODO(bradfitz): make DNS queries over UDP forwarding even
		// cheaper by adding an additional idleTimeout post-DNS-reply.
		// For instance, after the DNS response goes back out, then only
		// wait a few seconds (or zero, really)
		idleTimeout = 30 * time.Second
	}
	timer := time.AfterFunc(idleTimeout, func() {
		if isLocal {
			ns.pm.UnregisterIPPortIdentity(backendLocalIPPort)
		}
		ns.logf("netstack: UDP session between %s and %s timed out", backendListenAddr, backendRemoteAddr)
		cancel()
		client.Close()
		backendConn.Close()
	})
	extend := func() {
		timer.Reset(idleTimeout)
	}
	go func() {
		select {
		case <-ctx.Done():
			return
		case <-ns.ctx.Done():
		}
		client.Close()
		backendConn.Close()
	}()
	startPacketCopy(ctx, cancel, client, net.UDPAddrFromAddrPort(clientAddr), backendConn, ns.logf, extend)
	startPacketCopy(ctx, cancel, backendConn, backendRemoteAddr, client, ns.logf, extend)
	if isLocal {
		// Wait for the copies to be done before decrementing the
		// subnet address count to potentially remove the route.
		<-ctx.Done()
		ns.removeSubnetAddress(dstAddr.Addr())
	}
}

func startPacketCopy(ctx context.Context, cancel context.CancelFunc, dst net.PacketConn, dstAddr net.Addr, src net.PacketConn, logf logger.Logf, extend func()) {
	if debugNetstack() {
		logf("[v2] netstack: startPacketCopy to %v (%T) from %T", dstAddr, dst, src)
	}
	go func() {
		defer cancel() // tear down the other direction's copy

		bufp := udpBufPool.Get().(*[]byte)
		defer udpBufPool.Put(bufp)
		pkt := *bufp

		for {
			select {
			case <-ctx.Done():
				return
			default:
				n, srcAddr, err := src.ReadFrom(pkt)
				if err != nil {
					if ctx.Err() == nil {
						logf("read packet from %s failed: %v", srcAddr, err)
					}
					return
				}
				_, err = dst.WriteTo(pkt[:n], dstAddr)
				if err != nil {
					if ctx.Err() == nil {
						logf("write packet to %s failed: %v", dstAddr, err)
					}
					return
				}
				if debugNetstack() {
					logf("[v2] wrote UDP packet %s -> %s", srcAddr, dstAddr)
				}
				extend()
			}
		}
	}()
}

func stringifyTEI(tei stack.TransportEndpointID) string {
	localHostPort := net.JoinHostPort(tei.LocalAddress.String(), strconv.Itoa(int(tei.LocalPort)))
	remoteHostPort := net.JoinHostPort(tei.RemoteAddress.String(), strconv.Itoa(int(tei.RemotePort)))
	return fmt.Sprintf("%s -> %s", remoteHostPort, localHostPort)
}

func ipPortOfNetstackAddr(a tcpip.Address, port uint16) (ipp netip.AddrPort, ok bool) {
	if addr, ok := netip.AddrFromSlice(a.AsSlice()); ok {
		return netip.AddrPortFrom(addr, port), true
	}
	return netip.AddrPort{}, false
}

<<<<<<< HEAD
// protectedLinkEndpoint guards use of the dispatcher via mutex and forwards
// everything except Attach/InjectInbound to the underlying *channel.Endpoint.
type protectedLinkEndpoint struct {
	mu         sync.RWMutex
	dispatcher stack.NetworkDispatcher
	*channel.Endpoint
}

// InjectInbound injects an inbound packet.
func (e *protectedLinkEndpoint) InjectInbound(protocol tcpip.NetworkProtocolNumber, pkt stack.PacketBufferPtr) {
	e.mu.RLock()
	dispatcher := e.dispatcher
	e.mu.RUnlock()
	if dispatcher != nil {
		dispatcher.DeliverNetworkPacket(protocol, pkt)
	}
}

// Attach saves the stack network-layer dispatcher for use later when packets
// are injected.
func (e *protectedLinkEndpoint) Attach(dispatcher stack.NetworkDispatcher) {
	e.mu.Lock()
	defer e.mu.Unlock()
	// No need to attach the underlying channel.Endpoint, since we hijack
	// InjectInbound.
	e.dispatcher = dispatcher
}

// IsAttached implements stack.LinkEndpoint.IsAttached.
func (e *protectedLinkEndpoint) IsAttached() bool {
	e.mu.RLock()
	defer e.mu.RUnlock()
	return e.dispatcher != nil
}

var _ stack.LinkEndpoint = (*protectedLinkEndpoint)(nil)
=======
func readStatCounter(sc *tcpip.StatCounter) int64 {
	vv := sc.Value()
	if vv > math.MaxInt64 {
		return int64(math.MaxInt64)
	}
	return int64(vv)
}

// ExpVar returns an expvar variable suitable for registering with expvar.Publish.
func (ns *Impl) ExpVar() expvar.Var {
	m := new(metrics.Set)

	// Global metrics
	stats := ns.ipstack.Stats()
	m.Set("gauge_dropped_packets", expvar.Func(func() any {
		return readStatCounter(stats.DroppedPackets)
	}))

	// IP statistics
	ipStats := ns.ipstack.Stats().IP
	ipMetrics := []struct {
		name  string
		field *tcpip.StatCounter
	}{
		{"packets_received", ipStats.PacketsReceived},
		{"valid_packets_received", ipStats.ValidPacketsReceived},
		{"disabled_packets_received", ipStats.DisabledPacketsReceived},
		{"invalid_destination_addresses_received", ipStats.InvalidDestinationAddressesReceived},
		{"invalid_source_addresses_received", ipStats.InvalidSourceAddressesReceived},
		{"packets_delivered", ipStats.PacketsDelivered},
		{"packets_sent", ipStats.PacketsSent},
		{"outgoing_packet_errors", ipStats.OutgoingPacketErrors},
		{"malformed_packets_received", ipStats.MalformedPacketsReceived},
		{"malformed_fragments_received", ipStats.MalformedFragmentsReceived},
		{"iptables_prerouting_dropped", ipStats.IPTablesPreroutingDropped},
		{"iptables_input_dropped", ipStats.IPTablesInputDropped},
		{"iptables_forward_dropped", ipStats.IPTablesForwardDropped},
		{"iptables_output_dropped", ipStats.IPTablesOutputDropped},
		{"iptables_postrouting_dropped", ipStats.IPTablesPostroutingDropped},
		{"option_timestamp_received", ipStats.OptionTimestampReceived},
		{"option_record_route_received", ipStats.OptionRecordRouteReceived},
		{"option_router_alert_received", ipStats.OptionRouterAlertReceived},
		{"option_unknown_received", ipStats.OptionUnknownReceived},
	}
	for _, metric := range ipMetrics {
		metric := metric
		m.Set("gauge_ip_"+metric.name, expvar.Func(func() any {
			return readStatCounter(metric.field)
		}))
	}

	// IP forwarding statistics
	fwdStats := ipStats.Forwarding
	fwdMetrics := []struct {
		name  string
		field *tcpip.StatCounter
	}{
		{"unrouteable", fwdStats.Unrouteable},
		{"exhausted_ttl", fwdStats.ExhaustedTTL},
		{"initializing_source", fwdStats.InitializingSource},
		{"link_local_source", fwdStats.LinkLocalSource},
		{"link_local_destination", fwdStats.LinkLocalDestination},
		{"packet_too_big", fwdStats.PacketTooBig},
		{"host_unreachable", fwdStats.HostUnreachable},
		{"extension_header_problem", fwdStats.ExtensionHeaderProblem},
		{"unexpected_multicast_input_interface", fwdStats.UnexpectedMulticastInputInterface},
		{"unknown_output_endpoint", fwdStats.UnknownOutputEndpoint},
		{"no_multicast_pending_queue_buffer_space", fwdStats.NoMulticastPendingQueueBufferSpace},
		{"outgoing_device_no_buffer_space", fwdStats.OutgoingDeviceNoBufferSpace},
		{"errors", fwdStats.Errors},
	}
	for _, metric := range fwdMetrics {
		metric := metric
		m.Set("gauge_ip_forward_"+metric.name, expvar.Func(func() any {
			return readStatCounter(metric.field)
		}))
	}

	// TCP metrics
	tcpStats := ns.ipstack.Stats().TCP
	tcpMetrics := []struct {
		name  string
		field *tcpip.StatCounter
	}{
		{"active_connection_openings", tcpStats.ActiveConnectionOpenings},
		{"passive_connection_openings", tcpStats.PassiveConnectionOpenings},
		{"current_established", tcpStats.CurrentEstablished},
		{"current_connected", tcpStats.CurrentConnected},
		{"established_resets", tcpStats.EstablishedResets},
		{"established_closed", tcpStats.EstablishedClosed},
		{"established_timeout", tcpStats.EstablishedTimedout},
		{"listen_overflow_syn_drop", tcpStats.ListenOverflowSynDrop},
		{"listen_overflow_ack_drop", tcpStats.ListenOverflowAckDrop},
		{"listen_overflow_syn_cookie_sent", tcpStats.ListenOverflowSynCookieSent},
		{"listen_overflow_syn_cookie_rcvd", tcpStats.ListenOverflowSynCookieRcvd},
		{"listen_overflow_invalid_syn_cookie_rcvd", tcpStats.ListenOverflowInvalidSynCookieRcvd},
		{"failed_connection_attempts", tcpStats.FailedConnectionAttempts},
		{"valid_segments_received", tcpStats.ValidSegmentsReceived},
		{"invalid_segments_received", tcpStats.InvalidSegmentsReceived},
		{"segments_sent", tcpStats.SegmentsSent},
		{"segment_send_errors", tcpStats.SegmentSendErrors},
		{"resets_sent", tcpStats.ResetsSent},
		{"resets_received", tcpStats.ResetsReceived},
		{"retransmits", tcpStats.Retransmits},
		{"fast_recovery", tcpStats.FastRecovery},
		{"sack_recovery", tcpStats.SACKRecovery},
		{"tlp_recovery", tcpStats.TLPRecovery},
		{"slow_start_retransmits", tcpStats.SlowStartRetransmits},
		{"fast_retransmit", tcpStats.FastRetransmit},
		{"timeouts", tcpStats.Timeouts},
		{"checksum_errors", tcpStats.ChecksumErrors},
		{"failed_port_reservations", tcpStats.FailedPortReservations},
		{"segments_acked_with_dsack", tcpStats.SegmentsAckedWithDSACK},
		{"spurious_recovery", tcpStats.SpuriousRecovery},
		{"spurious_rto_recovery", tcpStats.SpuriousRTORecovery},
		{"gauge_tcp_forward_max_in_flight_drop", tcpStats.ForwardMaxInFlightDrop},
	}
	for _, metric := range tcpMetrics {
		metric := metric
		m.Set("gauge_tcp_"+metric.name, expvar.Func(func() any {
			return readStatCounter(metric.field)
		}))
	}

	// UDP metrics
	udpStats := ns.ipstack.Stats().UDP
	udpMetrics := []struct {
		name  string
		field *tcpip.StatCounter
	}{
		{"packets_received", udpStats.PacketsReceived},
		{"unknown_port_errors", udpStats.UnknownPortErrors},
		{"receive_buffer_errors", udpStats.ReceiveBufferErrors},
		{"malformed_packets_received", udpStats.MalformedPacketsReceived},
		{"packets_sent", udpStats.PacketsSent},
		{"packet_send_errors", udpStats.PacketSendErrors},
		{"checksum_errors", udpStats.ChecksumErrors},
	}
	for _, metric := range udpMetrics {
		metric := metric
		m.Set("gauge_udp_"+metric.name, expvar.Func(func() any {
			return readStatCounter(metric.field)
		}))
	}

	return m
}
>>>>>>> fd94d96e
<|MERGE_RESOLUTION|>--- conflicted
+++ resolved
@@ -1272,7 +1272,6 @@
 	return netip.AddrPort{}, false
 }
 
-<<<<<<< HEAD
 // protectedLinkEndpoint guards use of the dispatcher via mutex and forwards
 // everything except Attach/InjectInbound to the underlying *channel.Endpoint.
 type protectedLinkEndpoint struct {
@@ -1309,7 +1308,7 @@
 }
 
 var _ stack.LinkEndpoint = (*protectedLinkEndpoint)(nil)
-=======
+
 func readStatCounter(sc *tcpip.StatCounter) int64 {
 	vv := sc.Value()
 	if vv > math.MaxInt64 {
@@ -1456,5 +1455,4 @@
 	}
 
 	return m
-}
->>>>>>> fd94d96e
+}