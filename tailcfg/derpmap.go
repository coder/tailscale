// Copyright (c) Tailscale Inc & AUTHORS
// SPDX-License-Identifier: BSD-3-Clause

package tailcfg

import (
<<<<<<< HEAD
	"sort"
=======
	"net/netip"
	"sort"

	"tailscale.com/types/key"
>>>>>>> cc950c07
)

// DERPMap describes the set of DERP packet relay servers that are available.
type DERPMap struct {
	// HomeParams, if non-nil, is a change in home parameters.
	//
	// The rest of the DEPRMap fields, if zero, means unchanged.
	HomeParams *DERPHomeParams `json:",omitempty"`

	// Regions is the set of geographic regions running DERP node(s).
	//
	// It's keyed by the DERPRegion.RegionID.
	//
	// The numbers are not necessarily contiguous.
	Regions map[int]*DERPRegion

	// OmitDefaultRegions specifies to not use Tailscale's DERP servers, and only use those
	// specified in this DERPMap. If there are none set outside of the defaults, this is a noop.
	//
	// This field is only meaningful if the Regions map is non-nil (indicating a change).
	OmitDefaultRegions bool `json:"omitDefaultRegions,omitempty"`
}

// HasSTUN returns true if there are any STUN servers in the DERPMap.
func (m *DERPMap) HasSTUN() bool {
	for _, r := range m.Regions {
		for _, n := range r.Nodes {
			if n.STUNPort >= 0 {
				return true
			}
		}
	}
	return false
}

// / RegionIDs returns the sorted region IDs.
func (m *DERPMap) RegionIDs() []int {
	ret := make([]int, 0, len(m.Regions))
	for rid := range m.Regions {
		ret = append(ret, rid)
	}
	sort.Ints(ret)
	return ret
}

// RegionIDsNoSTUNOnly returns the sorted region IDs that have at least one
// non-STUN-only node.
func (m *DERPMap) RegionIDsNoSTUNOnly() []int {
	ret := make([]int, 0, len(m.Regions))
	for rid, r := range m.Regions {
		for _, n := range r.Nodes {
			if !n.STUNOnly {
				ret = append(ret, rid)
				break
			}
		}
	}
	sort.Ints(ret)
	return ret
}

// DERPHomeParams contains parameters from the server related to selecting a
// DERP home region (sometimes referred to as the "preferred DERP").
type DERPHomeParams struct {
	// RegionScore scales latencies of DERP regions by a given scaling
	// factor when determining which region to use as the home
	// ("preferred") DERP. Scores in the range (0, 1) will cause this
	// region to be proportionally more preferred, and scores in the range
	// (1, ∞) will penalize a region.
	//
	// If a region is not present in this map, it is treated as having a
	// score of 1.0.
	//
	// Scores should not be 0 or negative; such scores will be ignored.
	//
	// A nil map means no change from the previous value (if any); an empty
	// non-nil map can be sent to reset all scores back to 1.0.
	RegionScore map[int]float64 `json:",omitempty"`
}

// DERPRegion is a geographic region running DERP relay node(s).
//
// Client nodes discover which region they're closest to, advertise
// that "home" DERP region (previously called "home node", when there
// was only 1 node per region) and maintain a persistent connection
// that region as long as it's the closest. Client nodes will further
// connect to other regions as necessary to communicate with peers
// advertising other regions as their homes.
type DERPRegion struct {
	// EmbeddedRelay is true when the region is bundled with the Coder
	// control plane.
	EmbeddedRelay bool

	// RegionID is a unique integer for a geographic region.
	//
	// It corresponds to the legacy derpN.tailscale.com hostnames
	// used by older clients. (Older clients will continue to resolve
	// derpN.tailscale.com when contacting peers, rather than use
	// the server-provided DERPMap)
	//
	// RegionIDs must be non-zero, positive, and guaranteed to fit
	// in a JavaScript number.
	//
	// RegionIDs in range 900-999 are reserved for end users to run their
	// own DERP nodes.
	RegionID int

	// RegionCode is a short name for the region. It's usually a popular
	// city or airport code in the region: "nyc", "sf", "sin",
	// "fra", etc.
	RegionCode string

	// RegionName is a long English name for the region: "New York City",
	// "San Francisco", "Singapore", "Frankfurt", etc.
	RegionName string

	// Latitude, Longitude are optional geographical coordinates of the DERP region's city, in degrees.
	Latitude  float64 `json:",omitempty"`
	Longitude float64 `json:",omitempty"`

	// Avoid is whether the client should avoid picking this as its home
	// region. The region should only be used if a peer is there.
	// Clients already using this region as their home should migrate
	// away to a new region without Avoid set.
	Avoid bool `json:",omitempty"`

	// Nodes are the DERP nodes running in this region, in
	// priority order for the current client. Client TLS
	// connections should ideally only go to the first entry
	// (falling back to the second if necessary). STUN packets
	// should go to the first 1 or 2.
	//
	// If nodes within a region route packets amongst themselves,
	// but not to other regions. That said, each user/domain
	// should get a the same preferred node order, so if all nodes
	// for a user/network pick the first one (as they should, when
	// things are healthy), the inter-cluster routing is minimal
	// to zero.
	Nodes []*DERPNode
}

// DERPNode describes a DERP packet relay node running within a DERPRegion.
type DERPNode struct {
	// Name is a unique node name (across all regions).
	// It is not a host name.
	// It's typically of the form "1b", "2a", "3b", etc. (region
	// ID + suffix within that region)
	Name string

	// RegionID is the RegionID of the DERPRegion that this node
	// is running in.
	RegionID int

	// HostName is the DERP node's hostname.
	//
	// It is required but need not be unique; multiple nodes may
	// have the same HostName but vary in configuration otherwise.
	HostName string

	// CertName optionally specifies the expected TLS cert common
	// name. If empty, HostName is used. If CertName is non-empty,
	// HostName is only used for the TCP dial (if IPv4/IPv6 are
	// not present) + TLS ClientHello.
	CertName string `json:",omitempty"`

	// IPv4 optionally forces an IPv4 address to use, instead of using DNS.
	// If empty, A record(s) from DNS lookups of HostName are used.
	// If the string is not an IPv4 address, IPv4 is not used; the
	// conventional string to disable IPv4 (and not use DNS) is
	// "none".
	IPv4 string `json:",omitempty"`

	// IPv6 optionally forces an IPv6 address to use, instead of using DNS.
	// If empty, AAAA record(s) from DNS lookups of HostName are used.
	// If the string is not an IPv6 address, IPv6 is not used; the
	// conventional string to disable IPv6 (and not use DNS) is
	// "none".
	IPv6 string `json:",omitempty"`

	// Port optionally specifies a STUN port to use.
	// Zero means 3478.
	// To disable STUN on this node, use -1.
	STUNPort int `json:",omitempty"`

	// STUNOnly marks a node as only a STUN server and not a DERP
	// server.
	STUNOnly bool `json:",omitempty"`

	// DERPPort optionally provides an alternate TLS port number
	// for the DERP HTTPS server.
	//
	// If zero, 443 is used.
	DERPPort int `json:",omitempty"`

	// InsecureForTests is used by unit tests to disable TLS verification.
	// It should not be set by users.
	InsecureForTests bool `json:",omitempty"`

	// ForceHTTP is used by unit tests to force HTTP.
	// It should not be set by users.
	ForceHTTP bool `json:",omitempty"`

	// STUNTestIP is used in tests to override the STUN server's IP.
	// If empty, it's assumed to be the same as the DERP server.
	STUNTestIP string `json:",omitempty"`

	// CanPort80 specifies whether this DERP node is accessible over HTTP
	// on port 80 specifically. This is used for captive portal checks.
	CanPort80 bool `json:",omitempty"`
}

// DotInvalid is a fake DNS TLD used in tests for an invalid hostname.
const DotInvalid = ".invalid"

// DERPAdmitClientRequest is the JSON request body of a POST to derper's
// --verify-client-url admission controller URL.
type DERPAdmitClientRequest struct {
	NodePublic key.NodePublic // key to query for admission
	Source     netip.Addr     // derp client's IP address
}

// DERPAdmitClientResponse is the response to a DERPAdmitClientRequest.
type DERPAdmitClientResponse struct {
	Allow bool // whether to permit client

	// TODO(bradfitz,maisem): bandwidth limits, etc?
}<|MERGE_RESOLUTION|>--- conflicted
+++ resolved
@@ -4,14 +4,10 @@
 package tailcfg
 
 import (
-<<<<<<< HEAD
-	"sort"
-=======
 	"net/netip"
 	"sort"
 
 	"tailscale.com/types/key"
->>>>>>> cc950c07
 )
 
 // DERPMap describes the set of DERP packet relay servers that are available.
