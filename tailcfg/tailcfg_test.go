// Copyright (c) Tailscale Inc & AUTHORS
// SPDX-License-Identifier: BSD-3-Clause

package tailcfg_test

import (
	"encoding/json"
	"net/netip"
	"os"
	"reflect"
	"regexp"
	"strconv"
	"strings"
	"testing"
	"time"

	. "tailscale.com/tailcfg"
	"tailscale.com/tstest/deptest"
	"tailscale.com/types/key"
	"tailscale.com/types/opt"
	"tailscale.com/types/ptr"
	"tailscale.com/util/must"
)

func fieldsOf(t reflect.Type) (fields []string) {
	for i := 0; i < t.NumField(); i++ {
		fields = append(fields, t.Field(i).Name)
	}
	return
}

func TestHostinfoEqual(t *testing.T) {
	hiHandles := []string{
		"IPNVersion",
		"FrontendLogID",
		"BackendLogID",
		"OS",
		"OSVersion",
		"Container",
		"Env",
		"Distro",
		"DistroVersion",
		"DistroCodeName",
		"App",
		"Desktop",
		"Package",
		"DeviceModel",
		"PushDeviceToken",
		"Hostname",
		"ShieldsUp",
		"ShareeNode",
		"NoLogsNoSupport",
		"WireIngress",
		"AllowsUpdate",
		"Machine",
		"GoArch",
		"GoArchVar",
		"GoVersion",
		"RoutableIPs",
		"RequestTags",
		"WoLMACs",
		"Services",
		"NetInfo",
		"SSH_HostKeys",
		"Cloud",
		"Userspace",
		"UserspaceRouter",
		"AppConnector",
		"Location",
	}
	if have := fieldsOf(reflect.TypeFor[Hostinfo]()); !reflect.DeepEqual(have, hiHandles) {
		t.Errorf("Hostinfo.Equal check might be out of sync\nfields: %q\nhandled: %q\n",
			have, hiHandles)
	}

	nets := func(strs ...string) (ns []netip.Prefix) {
		for _, s := range strs {
			n, err := netip.ParsePrefix(s)
			if err != nil {
				panic(err)
			}
			ns = append(ns, n)
		}
		return ns
	}
	tests := []struct {
		a, b *Hostinfo
		want bool
	}{
		{
			nil,
			nil,
			true,
		},
		{
			&Hostinfo{},
			nil,
			false,
		},
		{
			nil,
			&Hostinfo{},
			false,
		},
		{
			&Hostinfo{},
			&Hostinfo{},
			true,
		},

		{
			&Hostinfo{IPNVersion: "1"},
			&Hostinfo{IPNVersion: "2"},
			false,
		},
		{
			&Hostinfo{IPNVersion: "2"},
			&Hostinfo{IPNVersion: "2"},
			true,
		},

		{
			&Hostinfo{FrontendLogID: "1"},
			&Hostinfo{FrontendLogID: "2"},
			false,
		},
		{
			&Hostinfo{FrontendLogID: "2"},
			&Hostinfo{FrontendLogID: "2"},
			true,
		},

		{
			&Hostinfo{BackendLogID: "1"},
			&Hostinfo{BackendLogID: "2"},
			false,
		},
		{
			&Hostinfo{BackendLogID: "2"},
			&Hostinfo{BackendLogID: "2"},
			true,
		},

		{
			&Hostinfo{OS: "windows"},
			&Hostinfo{OS: "linux"},
			false,
		},
		{
			&Hostinfo{OS: "windows"},
			&Hostinfo{OS: "windows"},
			true,
		},

		{
			&Hostinfo{Hostname: "vega"},
			&Hostinfo{Hostname: "iris"},
			false,
		},
		{
			&Hostinfo{Hostname: "vega"},
			&Hostinfo{Hostname: "vega"},
			true,
		},

		{
			&Hostinfo{RoutableIPs: nil},
			&Hostinfo{RoutableIPs: nets("10.0.0.0/16")},
			false,
		},
		{
			&Hostinfo{RoutableIPs: nets("10.1.0.0/16", "192.168.1.0/24")},
			&Hostinfo{RoutableIPs: nets("10.2.0.0/16", "192.168.2.0/24")},
			false,
		},
		{
			&Hostinfo{RoutableIPs: nets("10.1.0.0/16", "192.168.1.0/24")},
			&Hostinfo{RoutableIPs: nets("10.1.0.0/16", "192.168.2.0/24")},
			false,
		},
		{
			&Hostinfo{RoutableIPs: nets("10.1.0.0/16", "192.168.1.0/24")},
			&Hostinfo{RoutableIPs: nets("10.1.0.0/16", "192.168.1.0/24")},
			true,
		},

		{
			&Hostinfo{RequestTags: []string{"abc", "def"}},
			&Hostinfo{RequestTags: []string{"abc", "def"}},
			true,
		},
		{
			&Hostinfo{RequestTags: []string{"abc", "def"}},
			&Hostinfo{RequestTags: []string{"abc", "123"}},
			false,
		},
		{
			&Hostinfo{RequestTags: []string{}},
			&Hostinfo{RequestTags: []string{"abc"}},
			false,
		},

		{
			&Hostinfo{Services: []Service{{Proto: TCP, Port: 1234, Description: "foo"}}},
			&Hostinfo{Services: []Service{{Proto: UDP, Port: 2345, Description: "bar"}}},
			false,
		},
		{
			&Hostinfo{Services: []Service{{Proto: TCP, Port: 1234, Description: "foo"}}},
			&Hostinfo{Services: []Service{{Proto: TCP, Port: 1234, Description: "foo"}}},
			true,
		},
		{
			&Hostinfo{ShareeNode: true},
			&Hostinfo{},
			false,
		},
		{
			&Hostinfo{SSH_HostKeys: []string{"ssh-ed25519 AAAAC3NzaC1lZDI1NTE5AAAAIO.... root@bar"}},
			&Hostinfo{},
			false,
		},
		{
			&Hostinfo{App: "golink"},
			&Hostinfo{App: "abc"},
			false,
		},
		{
			&Hostinfo{App: "golink"},
			&Hostinfo{App: "golink"},
			true,
		},
		{
			&Hostinfo{AppConnector: opt.Bool("true")},
			&Hostinfo{AppConnector: opt.Bool("true")},
			true,
		},
		{
			&Hostinfo{AppConnector: opt.Bool("true")},
			&Hostinfo{AppConnector: opt.Bool("false")},
			false,
		},
	}
	for i, tt := range tests {
		got := tt.a.Equal(tt.b)
		if got != tt.want {
			t.Errorf("%d. Equal = %v; want %v", i, got, tt.want)
		}
	}
}

func TestHostinfoHowEqual(t *testing.T) {
	tests := []struct {
		a, b *Hostinfo
		want []string
	}{
		{
			a:    nil,
			b:    nil,
			want: nil,
		},
		{
			a:    new(Hostinfo),
			b:    nil,
			want: []string{"nil"},
		},
		{
			a:    nil,
			b:    new(Hostinfo),
			want: []string{"nil"},
		},
		{
			a:    new(Hostinfo),
			b:    new(Hostinfo),
			want: nil,
		},
		{
			a: &Hostinfo{
				IPNVersion:  "1",
				ShieldsUp:   false,
				RoutableIPs: []netip.Prefix{netip.MustParsePrefix("1.2.3.0/24")},
			},
			b: &Hostinfo{
				IPNVersion:  "2",
				ShieldsUp:   true,
				RoutableIPs: []netip.Prefix{netip.MustParsePrefix("1.2.3.0/25")},
			},
			want: []string{"IPNVersion", "ShieldsUp", "RoutableIPs"},
		},
		{
			a: &Hostinfo{
				IPNVersion: "1",
			},
			b: &Hostinfo{
				IPNVersion: "2",
				NetInfo:    new(NetInfo),
			},
			want: []string{"IPNVersion", "NetInfo.nil"},
		},
		{
			a: &Hostinfo{
				IPNVersion: "1",
				NetInfo: &NetInfo{
					WorkingIPv6:   "true",
					HavePortMap:   true,
					LinkType:      "foo",
					PreferredDERP: 123,
					DERPLatency: map[string]float64{
						"foo": 1.0,
					},
				},
			},
			b: &Hostinfo{
				IPNVersion: "2",
				NetInfo:    &NetInfo{},
			},
			want: []string{"IPNVersion", "NetInfo.WorkingIPv6", "NetInfo.HavePortMap", "NetInfo.PreferredDERP", "NetInfo.LinkType", "NetInfo.DERPLatency"},
		},
	}
	for i, tt := range tests {
		got := tt.a.HowUnequal(tt.b)
		if !reflect.DeepEqual(got, tt.want) {
			t.Errorf("%d. got %q; want %q", i, got, tt.want)
		}
	}
}

func TestHostinfoTailscaleSSHEnabled(t *testing.T) {
	tests := []struct {
		hi   *Hostinfo
		want bool
	}{
		{
			nil,
			false,
		},
		{
			&Hostinfo{},
			false,
		},
		{
			&Hostinfo{SSH_HostKeys: []string{"ssh-ed25519 AAAAC3NzaC1lZDI1NTE5AAAAIO.... root@bar"}},
			true,
		},
	}

	for i, tt := range tests {
		got := tt.hi.TailscaleSSHEnabled()
		if got != tt.want {
			t.Errorf("%d. got %v; want %v", i, got, tt.want)
		}
	}
}

func TestNodeEqual(t *testing.T) {
	nodeHandles := []string{
		"ID", "StableID", "Name", "User", "Sharer",
		"Key", "KeyExpiry", "KeySignature", "Machine", "DiscoKey",
		"Addresses", "AllowedIPs", "Endpoints", "DERP", "Hostinfo",
		"Created", "Cap", "Tags", "PrimaryRoutes",
<<<<<<< HEAD
		"LastSeen", "Online", "KeepAlive", "MachineAuthorized",
		"Capabilities",
=======
		"LastSeen", "Online", "MachineAuthorized",
		"Capabilities", "CapMap",
>>>>>>> cc950c07
		"UnsignedPeerAPIOnly",
		"ComputedName", "computedHostIfDifferent", "ComputedNameWithHost",
		"DataPlaneAuditLogID", "Expired", "SelfNodeV4MasqAddrForThisPeer",
		"SelfNodeV6MasqAddrForThisPeer", "IsWireGuardOnly", "ExitNodeDNSResolvers",
	}
	if have := fieldsOf(reflect.TypeFor[Node]()); !reflect.DeepEqual(have, nodeHandles) {
		t.Errorf("Node.Equal check might be out of sync\nfields: %q\nhandled: %q\n",
			have, nodeHandles)
	}

	n1 := key.NewNode().Public()
	m1 := key.NewMachine().Public()
	now := time.Now()

	tests := []struct {
		a, b *Node
		want bool
	}{
		{
			&Node{},
			nil,
			false,
		},
		{
			nil,
			&Node{},
			false,
		},
		{
			&Node{},
			&Node{},
			true,
		},
		{
			&Node{},
			&Node{},
			true,
		},
		{
			&Node{ID: 1},
			&Node{},
			false,
		},
		{
			&Node{ID: 1},
			&Node{ID: 1},
			true,
		},
		{
			&Node{StableID: "node-abcd"},
			&Node{},
			false,
		},
		{
			&Node{StableID: "node-abcd"},
			&Node{StableID: "node-abcd"},
			true,
		},
		{
			&Node{User: 0},
			&Node{User: 1},
			false,
		},
		{
			&Node{User: 1},
			&Node{User: 1},
			true,
		},
		{
			&Node{Key: n1},
			&Node{Key: key.NewNode().Public()},
			false,
		},
		{
			&Node{Key: n1},
			&Node{Key: n1},
			true,
		},
		{
			&Node{KeyExpiry: now},
			&Node{KeyExpiry: now.Add(60 * time.Second)},
			false,
		},
		{
			&Node{KeyExpiry: now},
			&Node{KeyExpiry: now},
			true,
		},
		{
			&Node{Machine: m1},
			&Node{Machine: key.NewMachine().Public()},
			false,
		},
		{
			&Node{Machine: m1},
			&Node{Machine: m1},
			true,
		},
		{
			&Node{Addresses: []netip.Prefix{}},
			&Node{Addresses: nil},
			false,
		},
		{
			&Node{Addresses: []netip.Prefix{}},
			&Node{Addresses: []netip.Prefix{}},
			true,
		},
		{
			&Node{AllowedIPs: []netip.Prefix{}},
			&Node{AllowedIPs: nil},
			false,
		},
		{
			&Node{Addresses: []netip.Prefix{}},
			&Node{Addresses: []netip.Prefix{}},
			true,
		},
		{
			&Node{Endpoints: []netip.AddrPort{}},
			&Node{Endpoints: nil},
			false,
		},
		{
			&Node{Endpoints: []netip.AddrPort{}},
			&Node{Endpoints: []netip.AddrPort{}},
			true,
		},
		{
			&Node{Hostinfo: (&Hostinfo{Hostname: "alice"}).View()},
			&Node{Hostinfo: (&Hostinfo{Hostname: "bob"}).View()},
			false,
		},
		{
			&Node{Hostinfo: (&Hostinfo{}).View()},
			&Node{Hostinfo: (&Hostinfo{}).View()},
			true,
		},
		{
			&Node{Created: now},
			&Node{Created: now.Add(60 * time.Second)},
			false,
		},
		{
			&Node{Created: now},
			&Node{Created: now},
			true,
		},
		{
			&Node{LastSeen: &now},
			&Node{LastSeen: nil},
			false,
		},
		{
			&Node{LastSeen: &now},
			&Node{LastSeen: &now},
			true,
		},
		{
			&Node{DERP: "foo"},
			&Node{DERP: "bar"},
			false,
		},
		{
			&Node{Tags: []string{"tag:foo"}},
			&Node{Tags: []string{"tag:foo"}},
			true,
		},
		{
			&Node{Tags: []string{"tag:foo", "tag:bar"}},
			&Node{Tags: []string{"tag:bar"}},
			false,
		},
		{
			&Node{Tags: []string{"tag:foo"}},
			&Node{Tags: []string{"tag:bar"}},
			false,
		},
		{
			&Node{Tags: []string{"tag:foo"}},
			&Node{},
			false,
		},
		{
			&Node{Expired: true},
			&Node{},
			false,
		},
		{
			&Node{},
			&Node{SelfNodeV4MasqAddrForThisPeer: ptr.To(netip.MustParseAddr("100.64.0.1"))},
			false,
		},
		{
			&Node{SelfNodeV4MasqAddrForThisPeer: ptr.To(netip.MustParseAddr("100.64.0.1"))},
			&Node{SelfNodeV4MasqAddrForThisPeer: ptr.To(netip.MustParseAddr("100.64.0.1"))},
			true,
		},
		{
			&Node{},
			&Node{SelfNodeV6MasqAddrForThisPeer: ptr.To(netip.MustParseAddr("2001::3456"))},
			false,
		},
		{
			&Node{SelfNodeV6MasqAddrForThisPeer: ptr.To(netip.MustParseAddr("2001::3456"))},
			&Node{SelfNodeV6MasqAddrForThisPeer: ptr.To(netip.MustParseAddr("2001::3456"))},
			true,
		},
		{
			&Node{
				CapMap: NodeCapMap{
					"foo": []RawMessage{`"foo"`},
				},
			},
			&Node{
				CapMap: NodeCapMap{
					"foo": []RawMessage{`"foo"`},
				},
			},
			true,
		},
		{
			&Node{
				CapMap: NodeCapMap{
					"bar": []RawMessage{`"foo"`},
				},
			},
			&Node{
				CapMap: NodeCapMap{
					"foo": []RawMessage{`"bar"`},
				},
			},
			false,
		},
		{
			&Node{
				CapMap: NodeCapMap{
					"foo": nil,
				},
			},
			&Node{
				CapMap: NodeCapMap{
					"foo": []RawMessage{`"bar"`},
				},
			},
			false,
		},
	}
	for i, tt := range tests {
		got := tt.a.Equal(tt.b)
		if got != tt.want {
			t.Errorf("%d. Equal = %v; want %v", i, got, tt.want)
		}
	}
}

func TestNetInfoFields(t *testing.T) {
	handled := []string{
		"MappingVariesByDestIP",
		"HairPinning",
		"WorkingIPv6",
		"OSHasIPv6",
		"WorkingUDP",
		"WorkingICMPv4",
		"HavePortMap",
		"UPnP",
		"PMP",
		"PCP",
		"PreferredDERP",
		"LinkType",
		"DERPLatency",
		"FirewallMode",
	}
	if have := fieldsOf(reflect.TypeFor[NetInfo]()); !reflect.DeepEqual(have, handled) {
		t.Errorf("NetInfo.Clone/BasicallyEqually check might be out of sync\nfields: %q\nhandled: %q\n",
			have, handled)
	}
}

func TestCloneUser(t *testing.T) {
	tests := []struct {
		name string
		u    *User
	}{
		{"nil_logins", &User{}},
		{"zero_logins", &User{Logins: make([]LoginID, 0)}},
	}
	for _, tt := range tests {
		t.Run(tt.name, func(t *testing.T) {
			u2 := tt.u.Clone()
			if !reflect.DeepEqual(tt.u, u2) {
				t.Errorf("not equal")
			}
		})
	}
}

func TestCloneNode(t *testing.T) {
	tests := []struct {
		name string
		v    *Node
	}{
		{"nil_fields", &Node{}},
		{"zero_fields", &Node{
			Addresses:  make([]netip.Prefix, 0),
			AllowedIPs: make([]netip.Prefix, 0),
			Endpoints:  make([]netip.AddrPort, 0),
		}},
	}
	for _, tt := range tests {
		t.Run(tt.name, func(t *testing.T) {
			v2 := tt.v.Clone()
			if !reflect.DeepEqual(tt.v, v2) {
				t.Errorf("not equal")
			}
		})
	}
}

func TestUserProfileJSONMarshalForMac(t *testing.T) {
	// Old macOS clients had a bug where they required
	// UserProfile.Roles to be non-null. Lock that in
	// 1.0.x/1.2.x clients are gone in the wild.
	// See mac commit 0242c08a2ca496958027db1208f44251bff8488b (Sep 30).
	// It was fixed in at least 1.4.x, and perhaps 1.2.x.
	j, err := json.Marshal(UserProfile{})
	if err != nil {
		t.Fatal(err)
	}
	const wantSub = `"Roles":[]`
	if !strings.Contains(string(j), wantSub) {
		t.Fatalf("didn't contain %#q; got: %s", wantSub, j)
	}

	// And back:
	var up UserProfile
	if err := json.Unmarshal(j, &up); err != nil {
		t.Fatalf("Unmarshal: %v", err)
	}
}

func TestEndpointTypeMarshal(t *testing.T) {
	eps := []EndpointType{
		EndpointUnknownType,
		EndpointLocal,
		EndpointSTUN,
		EndpointPortmapped,
		EndpointSTUN4LocalPort,
	}
	got, err := json.Marshal(eps)
	if err != nil {
		t.Fatal(err)
	}
	const want = `[0,1,2,3,4]`
	if string(got) != want {
		t.Errorf("got %s; want %s", got, want)
	}
}

func TestRegisterRequestNilClone(t *testing.T) {
	var nilReq *RegisterRequest
	got := nilReq.Clone()
	if got != nil {
		t.Errorf("got = %v; want nil", got)
	}
}

// Tests that CurrentCapabilityVersion is bumped when the comment block above it gets bumped.
// We've screwed this up several times.
func TestCurrentCapabilityVersion(t *testing.T) {
	f := must.Get(os.ReadFile("tailcfg.go"))
	matches := regexp.MustCompile(`(?m)^//[\s-]+(\d+): \d\d\d\d-\d\d-\d\d: `).FindAllStringSubmatch(string(f), -1)
	max := 0
	for _, m := range matches {
		n := must.Get(strconv.Atoi(m[1]))
		if n > max {
			max = n
		}
	}
	if CapabilityVersion(max) != CurrentCapabilityVersion {
		t.Errorf("CurrentCapabilityVersion = %d; want %d", CurrentCapabilityVersion, max)
	}
}

<<<<<<< HEAD
func TestDERPMapHasSTUN(t *testing.T) {
	cases := []struct {
		name    string
		derpMap *DERPMap
		want    bool
	}{
		{
			name: "None",
			derpMap: &DERPMap{
				Regions: map[int]*DERPRegion{
					1: {
						RegionID: 1,
						Nodes: []*DERPNode{
							{
								RegionID: 1,
								Name:     "1a",
								STUNPort: -1,
							},
						},
					},
					2: {
						RegionID: 2,
						Nodes: []*DERPNode{
							{
								RegionID: 2,
								Name:     "2a",
								STUNPort: -1,
							},
						},
					},
				},
			},
			want: false,
		},
		{
			name: "One",
			derpMap: &DERPMap{
				Regions: map[int]*DERPRegion{
					1: {
						RegionID: 1,
						Nodes: []*DERPNode{
							{
								RegionID: 1,
								Name:     "1a",
								STUNPort: -1,
							},
						},
					},
					2: {
						RegionID: 2,
						Nodes: []*DERPNode{
							{
								RegionID: 2,
								Name:     "2a",
								STUNPort: -1,
							},
							{
								RegionID: 2,
								Name:     "2b",
								STUNPort: 0, // default
							},
						},
					},
				},
			},
			want: true,
		},
		{
			name: "Some",
			derpMap: &DERPMap{
				Regions: map[int]*DERPRegion{
					1: {
						RegionID: 1,
						Nodes: []*DERPNode{
							{
								RegionID: 1,
								Name:     "1a",
								STUNPort: -1,
							},
							{
								RegionID: 1,
								Name:     "1b",
								STUNPort: 1234,
							},
						},
					},
					2: {
						RegionID: 2,
						Nodes: []*DERPNode{
							{
								RegionID: 2,
								Name:     "2a",
								STUNPort: -1,
							},
							{
								RegionID: 2,
								Name:     "2b",
								STUNPort: 4321,
							},
						},
					},
				},
			},
			want: true,
		},
	}

	for _, c := range cases {
		c := c
		t.Run(c.name, func(t *testing.T) {
			got := c.derpMap.HasSTUN()
			if got != c.want {
				t.Errorf("got %v; want %v", got, c.want)
			}
		})
	}
=======
func TestUnmarshalHealth(t *testing.T) {
	tests := []struct {
		in   string   // MapResponse JSON
		want []string // MapResponse.Health wanted value post-unmarshal
	}{
		{in: `{}`},
		{in: `{"Health":null}`},
		{in: `{"Health":[]}`, want: []string{}},
		{in: `{"Health":["bad"]}`, want: []string{"bad"}},
	}
	for _, tt := range tests {
		var mr MapResponse
		if err := json.Unmarshal([]byte(tt.in), &mr); err != nil {
			t.Fatal(err)
		}
		if !reflect.DeepEqual(mr.Health, tt.want) {
			t.Errorf("for %#q: got %v; want %v", tt.in, mr.Health, tt.want)
		}
	}
}

func TestRawMessage(t *testing.T) {
	// Create a few types of json.RawMessages and then marshal them back and
	// forth to make sure they round-trip.

	type rule struct {
		Ports []int `json:",omitempty"`
	}
	tests := []struct {
		name string
		val  map[string][]rule
		wire map[string][]RawMessage
	}{
		{
			name: "nil",
			val:  nil,
			wire: nil,
		},
		{
			name: "empty",
			val:  map[string][]rule{},
			wire: map[string][]RawMessage{},
		},
		{
			name: "one",
			val: map[string][]rule{
				"foo": {{Ports: []int{1, 2, 3}}},
			},
			wire: map[string][]RawMessage{
				"foo": {
					`{"Ports":[1,2,3]}`,
				},
			},
		},
		{
			name: "many",
			val: map[string][]rule{
				"foo": {{Ports: []int{1, 2, 3}}},
				"bar": {{Ports: []int{4, 5, 6}}, {Ports: []int{7, 8, 9}}},
				"baz": nil,
				"abc": {},
				"def": {{}},
			},
			wire: map[string][]RawMessage{
				"foo": {
					`{"Ports":[1,2,3]}`,
				},
				"bar": {
					`{"Ports":[4,5,6]}`,
					`{"Ports":[7,8,9]}`,
				},
				"baz": nil,
				"abc": {},
				"def": {"{}"},
			},
		},
	}
	for _, tc := range tests {
		t.Run(tc.name, func(t *testing.T) {
			j := must.Get(json.Marshal(tc.val))
			var gotWire map[string][]RawMessage
			if err := json.Unmarshal(j, &gotWire); err != nil {
				t.Fatalf("unmarshal: %v", err)
			}
			if !reflect.DeepEqual(gotWire, tc.wire) {
				t.Errorf("got %#v; want %#v", gotWire, tc.wire)
			}

			j = must.Get(json.Marshal(tc.wire))
			var gotVal map[string][]rule
			if err := json.Unmarshal(j, &gotVal); err != nil {
				t.Fatalf("unmarshal: %v", err)
			}
			if !reflect.DeepEqual(gotVal, tc.val) {
				t.Errorf("got %#v; want %#v", gotVal, tc.val)
			}
		})
	}
}

func TestDeps(t *testing.T) {
	deptest.DepChecker{
		BadDeps: map[string]string{
			// Make sure we don't again accidentally bring in a dependency on
			// TailFS or its transitive dependencies
			"tailscale.com/tailfs/tailfsimpl": "https://github.com/tailscale/tailscale/pull/10631",
			"github.com/studio-b12/gowebdav":  "https://github.com/tailscale/tailscale/pull/10631",
		},
	}.Check(t)
>>>>>>> cc950c07
}<|MERGE_RESOLUTION|>--- conflicted
+++ resolved
@@ -358,13 +358,8 @@
 		"Key", "KeyExpiry", "KeySignature", "Machine", "DiscoKey",
 		"Addresses", "AllowedIPs", "Endpoints", "DERP", "Hostinfo",
 		"Created", "Cap", "Tags", "PrimaryRoutes",
-<<<<<<< HEAD
 		"LastSeen", "Online", "KeepAlive", "MachineAuthorized",
-		"Capabilities",
-=======
-		"LastSeen", "Online", "MachineAuthorized",
 		"Capabilities", "CapMap",
->>>>>>> cc950c07
 		"UnsignedPeerAPIOnly",
 		"ComputedName", "computedHostIfDifferent", "ComputedNameWithHost",
 		"DataPlaneAuditLogID", "Expired", "SelfNodeV4MasqAddrForThisPeer",
@@ -749,7 +744,6 @@
 	}
 }
 
-<<<<<<< HEAD
 func TestDERPMapHasSTUN(t *testing.T) {
 	cases := []struct {
 		name    string
@@ -866,7 +860,8 @@
 			}
 		})
 	}
-=======
+}
+
 func TestUnmarshalHealth(t *testing.T) {
 	tests := []struct {
 		in   string   // MapResponse JSON
@@ -976,5 +971,4 @@
 			"github.com/studio-b12/gowebdav":  "https://github.com/tailscale/tailscale/pull/10631",
 		},
 	}.Check(t)
->>>>>>> cc950c07
 }