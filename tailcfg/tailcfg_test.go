--- conflicted
+++ resolved
@@ -357,13 +357,8 @@
 		"Key", "KeyExpiry", "KeySignature", "Machine", "DiscoKey",
 		"Addresses", "AllowedIPs", "Endpoints", "DERP", "Hostinfo",
 		"Created", "Cap", "Tags", "PrimaryRoutes",
-<<<<<<< HEAD
 		"LastSeen", "Online", "KeepAlive", "MachineAuthorized",
-		"Capabilities",
-=======
-		"LastSeen", "Online", "MachineAuthorized",
 		"Capabilities", "CapMap",
->>>>>>> 8250582f
 		"UnsignedPeerAPIOnly",
 		"ComputedName", "computedHostIfDifferent", "ComputedNameWithHost",
 		"DataPlaneAuditLogID", "Expired", "SelfNodeV4MasqAddrForThisPeer",
@@ -748,7 +743,6 @@
 	}
 }
 
-<<<<<<< HEAD
 func TestDERPMapHasSTUN(t *testing.T) {
 	cases := []struct {
 		name    string
@@ -862,7 +856,11 @@
 			got := c.derpMap.HasSTUN()
 			if got != c.want {
 				t.Errorf("got %v; want %v", got, c.want)
-=======
+			}
+		})
+	}
+}
+
 func TestUnmarshalHealth(t *testing.T) {
 	tests := []struct {
 		in   string   // MapResponse JSON
@@ -958,7 +956,6 @@
 			}
 			if !reflect.DeepEqual(gotVal, tc.val) {
 				t.Errorf("got %#v; want %#v", gotVal, tc.val)
->>>>>>> 8250582f
 			}
 		})
 	}
