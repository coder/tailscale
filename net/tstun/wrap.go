--- conflicted
+++ resolved
@@ -1047,18 +1047,13 @@
 		return filter.Drop
 	}
 
-<<<<<<< HEAD
-	if t.PostFilterPacketInboundFromWireGaurd != nil {
-		if res := t.PostFilterPacketInboundFromWireGaurd(p, t); res.IsDrop() {
+	if t.PostFilterPacketInboundFromWireGuard != nil {
+		if res := t.PostFilterPacketInboundFromWireGuard(p, t); res.IsDrop() {
 			if res == filter.DropSilently {
 				if stats := t.stats.Load(); stats != nil {
 					stats.UpdateRxVirtual(p.Buffer())
 				}
 			}
-=======
-	if t.PostFilterPacketInboundFromWireGuard != nil {
-		if res := t.PostFilterPacketInboundFromWireGuard(p, t); res.IsDrop() {
->>>>>>> cc950c07
 			return res
 		}
 	}
