// Copyright (c) Tailscale Inc & AUTHORS
// SPDX-License-Identifier: BSD-3-Clause

// Package tsnet provides Tailscale as a library.
//
// It is an experimental work in progress.
package tsnet

import (
	"context"
	crand "crypto/rand"
	"crypto/tls"
	"encoding/hex"
	"errors"
	"fmt"
	"io"
	"log"
	"math"
	"net"
	"net/http"
	"net/netip"
	"os"
	"path/filepath"
	"runtime"
	"slices"
	"strconv"
	"strings"
	"sync"
	"time"

<<<<<<< HEAD
	"golang.org/x/exp/slices"
	"gvisor.dev/gvisor/pkg/tcpip"
=======
>>>>>>> cc950c07
	"tailscale.com/client/tailscale"
	"tailscale.com/control/controlclient"
	"tailscale.com/envknob"
	"tailscale.com/hostinfo"
	"tailscale.com/ipn"
	"tailscale.com/ipn/ipnlocal"
	"tailscale.com/ipn/ipnstate"
	"tailscale.com/ipn/localapi"
	"tailscale.com/ipn/store"
	"tailscale.com/ipn/store/mem"
	"tailscale.com/logpolicy"
	"tailscale.com/logtail"
	"tailscale.com/logtail/filch"
	"tailscale.com/net/memnet"
	"tailscale.com/net/netmon"
	"tailscale.com/net/proxymux"
	"tailscale.com/net/socks5"
	"tailscale.com/net/tsdial"
	"tailscale.com/smallzstd"
	"tailscale.com/tsd"
	"tailscale.com/types/logger"
	"tailscale.com/types/logid"
	"tailscale.com/types/nettype"
	"tailscale.com/util/clientmetric"
	"tailscale.com/util/mak"
	"tailscale.com/util/set"
	"tailscale.com/util/testenv"
	"tailscale.com/wgengine"
	"tailscale.com/wgengine/netstack"
)

// Server is an embedded Tailscale server.
//
// Its exported fields may be changed until the first method call.
type Server struct {
	// Dir specifies the name of the directory to use for
	// state. If empty, a directory is selected automatically
	// under os.UserConfigDir (https://golang.org/pkg/os/#UserConfigDir).
	// based on the name of the binary.
	//
	// If you want to use multiple tsnet services in the same
	// binary, you will need to make sure that Dir is set uniquely
	// for each service. A good pattern for this is to have a
	// "base" directory (such as your mutable storage folder) and
	// then append the hostname on the end of it.
	Dir string

	// Store specifies the state store to use.
	//
	// If nil, a new FileStore is initialized at `Dir/tailscaled.state`.
	// See tailscale.com/ipn/store for supported stores.
	//
	// Logs will automatically be uploaded to log.tailscale.io,
	// where the configuration file for logging will be saved at
	// `Dir/tailscaled.log.conf`.
	Store ipn.StateStore

	// Hostname is the hostname to present to the control server.
	// If empty, the binary name is used.
	Hostname string

	// Logf, if non-nil, specifies the logger to use. By default,
	// log.Printf is used.
	Logf logger.Logf

	// Ephemeral, if true, specifies that the instance should register
	// as an Ephemeral node (https://tailscale.com/s/ephemeral-nodes).
	Ephemeral bool

	// AuthKey, if non-empty, is the auth key to create the node
	// and will be preferred over the TS_AUTHKEY environment
	// variable. If the node is already created (from state
	// previously stored in in Store), then this field is not
	// used.
	AuthKey string

	// ControlURL optionally specifies the coordination server URL.
	// If empty, the Tailscale default is used.
	ControlURL string

	// RunWebClient, if true, runs a client for managing this node over
	// its Tailscale interface on port 5252.
	RunWebClient bool

	// Port is the UDP port to listen on for WireGuard and peer-to-peer
	// traffic. If zero, a port is automatically selected. Leave this
	// field at zero unless you know what you are doing.
	Port uint16

	getCertForTesting func(*tls.ClientHelloInfo) (*tls.Certificate, error)

	initOnce         sync.Once
	initErr          error
	lb               *ipnlocal.LocalBackend
	netstack         *netstack.Impl
	netMon           *netmon.Monitor
	rootPath         string // the state directory
	hostname         string
	shutdownCtx      context.Context
	shutdownCancel   context.CancelFunc
	proxyCred        string                 // SOCKS5 proxy auth for loopbackListener
	localAPICred     string                 // basic auth password for loopbackListener
	loopbackListener net.Listener           // optional loopback for localapi and proxies
	localAPIListener net.Listener           // in-memory, used by localClient
	localClient      *tailscale.LocalClient // in-memory
	localAPIServer   *http.Server
	logbuffer        *filch.Filch
	logtail          *logtail.Logger
	logid            logid.PublicID

	mu                  sync.Mutex
	listeners           map[listenKey]*listener
	fallbackTCPHandlers set.HandleSet[FallbackTCPHandler]
	dialer              *tsdial.Dialer
	closed              bool
}

// FallbackTCPHandler describes the callback which
// conditionally handles an incoming TCP flow for the
// provided (src/port, dst/port) 4-tuple. These are registered
// as handlers of last resort, and are called only if no
// listener could handle the incoming flow.
//
// If the callback returns intercept=false, the flow is rejected.
//
// When intercept=true, the behavior depends on whether the returned handler
// is non-nil: if nil, the connection is rejected. If non-nil, handler takes
// over the TCP conn.
type FallbackTCPHandler func(src, dst netip.AddrPort) (handler func(net.Conn), intercept bool)

// Dial connects to the address on the tailnet.
// It will start the server if it has not been started yet.
func (s *Server) Dial(ctx context.Context, network, address string) (net.Conn, error) {
	if err := s.Start(); err != nil {
		return nil, err
	}
	return s.dialer.UserDial(ctx, network, address)
}

// HTTPClient returns an HTTP client that is configured to connect over Tailscale.
//
// This is useful if you need to have your tsnet services connect to other devices on
// your tailnet.
func (s *Server) HTTPClient() *http.Client {
	return &http.Client{
		Transport: &http.Transport{
			DialContext: s.Dial,
		},
	}
}

// LocalClient returns a LocalClient that speaks to s.
//
// It will start the server if it has not been started yet. If the server's
// already been started successfully, it doesn't return an error.
func (s *Server) LocalClient() (*tailscale.LocalClient, error) {
	if err := s.Start(); err != nil {
		return nil, err
	}
	return s.localClient, nil
}

// Loopback starts a routing server on a loopback address.
//
// The server has multiple functions.
//
// It can be used as a SOCKS5 proxy onto the tailnet.
// Authentication is required with the username "tsnet" and
// the value of proxyCred used as the password.
//
// The HTTP server also serves out the "LocalAPI" on /localapi.
// As the LocalAPI is powerful, access to endpoints requires BOTH passing a
// "Sec-Tailscale: localapi" HTTP header and passing localAPICred as basic auth.
//
// If you only need to use the LocalAPI from Go, then prefer LocalClient
// as it does not require communication via TCP.
func (s *Server) Loopback() (addr string, proxyCred, localAPICred string, err error) {
	if err := s.Start(); err != nil {
		return "", "", "", err
	}

	if s.loopbackListener == nil {
		var proxyCred [16]byte
		if _, err := crand.Read(proxyCred[:]); err != nil {
			return "", "", "", err
		}
		s.proxyCred = hex.EncodeToString(proxyCred[:])

		var cred [16]byte
		if _, err := crand.Read(cred[:]); err != nil {
			return "", "", "", err
		}
		s.localAPICred = hex.EncodeToString(cred[:])

		ln, err := net.Listen("tcp", "127.0.0.1:0")
		if err != nil {
			return "", "", "", err
		}
		s.loopbackListener = ln

		socksLn, httpLn := proxymux.SplitSOCKSAndHTTP(ln)

		// TODO: add HTTP proxy support. Probably requires factoring
		// out the CONNECT code from tailscaled/proxy.go that uses
		// httputil.ReverseProxy and adding auth support.
		go func() {
			lah := localapi.NewHandler(s.lb, s.logf, s.netMon, s.logid)
			lah.PermitWrite = true
			lah.PermitRead = true
			lah.RequiredPassword = s.localAPICred
			h := &localSecHandler{h: lah, cred: s.localAPICred}

			if err := http.Serve(httpLn, h); err != nil {
				s.logf("localapi tcp serve error: %v", err)
			}
		}()

		s5s := &socks5.Server{
			Logf:     logger.WithPrefix(s.logf, "socks5: "),
			Dialer:   s.dialer.UserDial,
			Username: "tsnet",
			Password: s.proxyCred,
		}
		go func() {
			s.logf("SOCKS5 server exited: %v", s5s.Serve(socksLn))
		}()
	}

	lbAddr := s.loopbackListener.Addr()
	if lbAddr == nil {
		// https://github.com/tailscale/tailscale/issues/7488
		panic("loopbackListener has no Addr")
	}
	return lbAddr.String(), s.proxyCred, s.localAPICred, nil
}

type localSecHandler struct {
	h    http.Handler
	cred string
}

func (h *localSecHandler) ServeHTTP(w http.ResponseWriter, r *http.Request) {
	if r.Header.Get("Sec-Tailscale") != "localapi" {
		w.WriteHeader(403)
		io.WriteString(w, "missing 'Sec-Tailscale: localapi' header")
		return
	}
	h.h.ServeHTTP(w, r)
}

// Start connects the server to the tailnet.
// Optional: any calls to Dial/Listen will also call Start.
func (s *Server) Start() error {
	hostinfo.SetPackage("tsnet")
	s.initOnce.Do(s.doInit)
	return s.initErr
}

// Up connects the server to the tailnet and waits until it is running.
// On success it returns the current status, including a Tailscale IP address.
func (s *Server) Up(ctx context.Context) (*ipnstate.Status, error) {
	lc, err := s.LocalClient() // calls Start
	if err != nil {
		return nil, fmt.Errorf("tsnet.Up: %w", err)
	}

	watcher, err := lc.WatchIPNBus(ctx, ipn.NotifyInitialState|ipn.NotifyNoPrivateKeys)
	if err != nil {
		return nil, fmt.Errorf("tsnet.Up: %w", err)
	}
	defer watcher.Close()

	for {
		n, err := watcher.Next()
		if err != nil {
			return nil, fmt.Errorf("tsnet.Up: %w", err)
		}
		if n.ErrMessage != nil {
			return nil, fmt.Errorf("tsnet.Up: backend: %s", *n.ErrMessage)
		}
		if s := n.State; s != nil {
			if *s == ipn.Running {
				status, err := lc.Status(ctx)
				if err != nil {
					return nil, fmt.Errorf("tsnet.Up: %w", err)
				}
				if len(status.TailscaleIPs) == 0 {
					return nil, errors.New("tsnet.Up: running, but no ip")
				}

				// Clear the persisted serve config state to prevent stale configuration
				// from code changes. This is a temporary workaround until we have a better
				// way to handle this. (2023-03-11)
				if err := lc.SetServeConfig(ctx, new(ipn.ServeConfig)); err != nil {
					return nil, fmt.Errorf("tsnet.Up: %w", err)
				}

				return status, nil
			}
			// TODO: in the future, return an error on ipn.NeedsLogin
			// and ipn.NeedsMachineAuth to improve the UX of trying
			// out the tsnet package.
			//
			// Unfortunately today, even when using an AuthKey we
			// briefly see these states. It would be nice to fix.
		}
	}
}

// Close stops the server.
//
// It must not be called before or concurrently with Start.
func (s *Server) Close() error {
	s.mu.Lock()
	defer s.mu.Unlock()
	if s.closed {
		return fmt.Errorf("tsnet: %w", net.ErrClosed)
	}
	ctx, cancel := context.WithTimeout(context.Background(), 5*time.Second)
	defer cancel()
	var wg sync.WaitGroup
	wg.Add(1)
	go func() {
		defer wg.Done()
		// Perform a best-effort final flush.
		if s.logtail != nil {
			s.logtail.Shutdown(ctx)
		}
		if s.logbuffer != nil {
			s.logbuffer.Close()
		}
	}()
	wg.Add(1)
	go func() {
		defer wg.Done()
		if s.localAPIServer != nil {
			s.localAPIServer.Shutdown(ctx)
		}
	}()

	if s.netstack != nil {
		s.netstack.Close()
		s.netstack = nil
	}
	if s.shutdownCancel != nil {
		s.shutdownCancel()
	}
	if s.lb != nil {
		s.lb.Shutdown()
	}
	if s.netMon != nil {
		s.netMon.Close()
	}
	if s.dialer != nil {
		s.dialer.Close()
	}
	if s.localAPIListener != nil {
		s.localAPIListener.Close()
	}
	if s.loopbackListener != nil {
		s.loopbackListener.Close()
	}

	for _, ln := range s.listeners {
		ln.closeLocked()
	}

	wg.Wait()
	s.closed = true
	return nil
}

func (s *Server) doInit() {
	s.shutdownCtx, s.shutdownCancel = context.WithCancel(context.Background())
	if err := s.start(); err != nil {
		s.initErr = fmt.Errorf("tsnet: %w", err)
	}
}

// CertDomains returns the list of domains for which the server can
// provide TLS certificates. These are also the DNS names for the
// Server.
// If the server is not running, it returns nil.
func (s *Server) CertDomains() []string {
	nm := s.lb.NetMap()
	if nm == nil {
		return nil
	}
	return slices.Clone(nm.DNS.CertDomains)
}

// TailscaleIPs returns IPv4 and IPv6 addresses for this node. If the node
// has not yet joined a tailnet or is otherwise unaware of its own IP addresses,
// the returned ip4, ip6 will be !netip.IsValid().
func (s *Server) TailscaleIPs() (ip4, ip6 netip.Addr) {
	nm := s.lb.NetMap()
	if nm == nil {
		return
	}
	addrs := nm.GetAddresses()
	for i := range addrs.Len() {
		addr := addrs.At(i)
		ip := addr.Addr()
		if ip.Is6() {
			ip6 = ip
		}
		if ip.Is4() {
			ip4 = ip
		}
	}

	return ip4, ip6
}

func (s *Server) getAuthKey() string {
	if v := s.AuthKey; v != "" {
		return v
	}
	if v := os.Getenv("TS_AUTHKEY"); v != "" {
		return v
	}
	return os.Getenv("TS_AUTH_KEY")
}

func (s *Server) start() (reterr error) {
	var closePool closeOnErrorPool
	defer closePool.closeAllIfError(&reterr)

	exe, err := os.Executable()
	if err != nil {
		switch runtime.GOOS {
		case "js", "wasip1":
			// These platforms don't implement os.Executable (at least as of Go
			// 1.21), but we don't really care much: it's only used as a default
			// directory and hostname when they're not supplied. But we can fall
			// back to "tsnet" as well.
			exe = "tsnet"
		default:
			return err
		}
	}
	prog := strings.TrimSuffix(strings.ToLower(filepath.Base(exe)), ".exe")

	s.hostname = s.Hostname
	if s.hostname == "" {
		s.hostname = prog
	}

	s.rootPath = s.Dir
	if s.Store != nil {
		_, isMemStore := s.Store.(*mem.Store)
		if isMemStore && !s.Ephemeral {
			return fmt.Errorf("in-memory store is only supported for Ephemeral nodes")
		}
	}

	logf := s.logf

	if s.rootPath == "" {
		confDir, err := os.UserConfigDir()
		if err != nil {
			return err
		}
		s.rootPath, err = getTSNetDir(logf, confDir, prog)
		if err != nil {
			return err
		}
	}
	if err := os.MkdirAll(s.rootPath, 0700); err != nil {
		return err
	}
	if fi, err := os.Stat(s.rootPath); err != nil {
		return err
	} else if !fi.IsDir() {
		return fmt.Errorf("%v is not a directory", s.rootPath)
	}

	if err := s.startLogger(&closePool); err != nil {
		return err
	}

	s.netMon, err = netmon.New(logf)
	if err != nil {
		return err
	}
	closePool.add(s.netMon)

	sys := new(tsd.System)
	s.dialer = &tsdial.Dialer{Logf: logf} // mutated below (before used)
	eng, err := wgengine.NewUserspaceEngine(logf, wgengine.Config{
		ListenPort:   s.Port,
		NetMon:       s.netMon,
		Dialer:       s.dialer,
		SetSubsystem: sys.Set,
		ControlKnobs: sys.ControlKnobs(),
	})
	if err != nil {
		return err
	}
	closePool.add(s.dialer)
	sys.Set(eng)

	// TODO(oxtoacart): do we need to support TailFS on tsnet, and if so, how?
	ns, err := netstack.Create(logf, sys.Tun.Get(), eng, sys.MagicSock.Get(), s.dialer, sys.DNSManager.Get(), sys.ProxyMapper(), nil)
	if err != nil {
		return fmt.Errorf("netstack.Create: %w", err)
	}
	sys.Tun.Get().Start()
	sys.Set(ns)
	ns.ProcessLocalIPs = true
	ns.ProcessSubnets = true
	ns.GetTCPHandlerForFlow = s.getTCPHandlerForFlow
	ns.GetUDPHandlerForFlow = s.getUDPHandlerForFlow
	s.netstack = ns
	s.dialer.UseNetstackForIP = func(ip netip.Addr) bool {
		_, ok := eng.PeerForIP(ip)
		return ok
	}
	s.dialer.NetstackDialTCP = func(ctx context.Context, dst netip.AddrPort) (net.Conn, error) {
		// Note: don't just return ns.DialContextTCP or we'll
		// return an interface containing a nil pointer.
		tcpConn, err := ns.DialContextTCP(ctx, dst)
		if err != nil {
			return nil, err
		}
		return tcpConn, nil
	}

	if s.Store == nil {
		stateFile := filepath.Join(s.rootPath, "tailscaled.state")
		logf("tsnet running state path %s", stateFile)
		s.Store, err = store.New(logf, stateFile)
		if err != nil {
			return err
		}
	}
	sys.Set(s.Store)

	loginFlags := controlclient.LoginDefault
	if s.Ephemeral {
		loginFlags = controlclient.LoginEphemeral
	}
	lb, err := ipnlocal.NewLocalBackend(logf, s.logid, sys, loginFlags|controlclient.LocalBackendStartKeyOSNeutral)
	if err != nil {
		return fmt.Errorf("NewLocalBackend: %v", err)
	}
	lb.SetTCPHandlerForFunnelFlow(s.getTCPHandlerForFunnelFlow)
	lb.SetVarRoot(s.rootPath)
	logf("tsnet starting with hostname %q, varRoot %q", s.hostname, s.rootPath)
	s.lb = lb
	if err := ns.Start(lb); err != nil {
		return fmt.Errorf("failed to start netstack: %w", err)
	}
	closePool.addFunc(func() { s.lb.Shutdown() })
	prefs := ipn.NewPrefs()
	prefs.Hostname = s.hostname
	prefs.WantRunning = true
	prefs.ControlURL = s.ControlURL
	prefs.RunWebClient = s.RunWebClient
	authKey := s.getAuthKey()
	err = lb.Start(ipn.Options{
		UpdatePrefs: prefs,
		AuthKey:     authKey,
	})
	if err != nil {
		return fmt.Errorf("starting backend: %w", err)
	}
	st := lb.State()
	if st == ipn.NeedsLogin || envknob.Bool("TSNET_FORCE_LOGIN") {
		logf("LocalBackend state is %v; running StartLoginInteractive...", st)
		s.lb.StartLoginInteractive()
	} else if authKey != "" {
		logf("Authkey is set; but state is %v. Ignoring authkey. Re-run with TSNET_FORCE_LOGIN=1 to force use of authkey.", st)
	}
	go s.printAuthURLLoop()

	// Run the localapi handler, to allow fetching LetsEncrypt certs.
	lah := localapi.NewHandler(lb, logf, s.netMon, s.logid)
	lah.PermitWrite = true
	lah.PermitRead = true

	// Create an in-process listener.
	// nettest.Listen provides a in-memory pipe based implementation for net.Conn.
	lal := memnet.Listen("local-tailscaled.sock:80")
	s.localAPIListener = lal
	s.localClient = &tailscale.LocalClient{Dial: lal.Dial}
	s.localAPIServer = &http.Server{Handler: lah}
	s.lb.ConfigureWebClient(s.localClient)
	go func() {
		if err := s.localAPIServer.Serve(lal); err != nil {
			logf("localapi serve error: %v", err)
		}
	}()
	closePool.add(s.localAPIListener)
	return nil
}

func (s *Server) startLogger(closePool *closeOnErrorPool) error {
	if testenv.InTest() {
		return nil
	}
	cfgPath := filepath.Join(s.rootPath, "tailscaled.log.conf")
	lpc, err := logpolicy.ConfigFromFile(cfgPath)
	switch {
	case os.IsNotExist(err):
		lpc = logpolicy.NewConfig(logtail.CollectionNode)
		if err := lpc.Save(cfgPath); err != nil {
			return fmt.Errorf("logpolicy.Config.Save for %v: %w", cfgPath, err)
		}
	case err != nil:
		return fmt.Errorf("logpolicy.LoadConfig for %v: %w", cfgPath, err)
	}
	if err := lpc.Validate(logtail.CollectionNode); err != nil {
		return fmt.Errorf("logpolicy.Config.Validate for %v: %w", cfgPath, err)
	}
	s.logid = lpc.PublicID

	s.logbuffer, err = filch.New(filepath.Join(s.rootPath, "tailscaled"), filch.Options{ReplaceStderr: false})
	if err != nil {
		return fmt.Errorf("error creating filch: %w", err)
	}
	closePool.add(s.logbuffer)
	c := logtail.Config{
		Collection: lpc.Collection,
		PrivateID:  lpc.PrivateID,
		Stderr:     io.Discard, // log everything to Buffer
		Buffer:     s.logbuffer,
		NewZstdEncoder: func() logtail.Encoder {
			w, err := smallzstd.NewEncoder(nil)
			if err != nil {
				panic(err)
			}
			return w
		},
		HTTPC:        &http.Client{Transport: logpolicy.NewLogtailTransport(logtail.DefaultHost, s.netMon, s.logf)},
		MetricsDelta: clientmetric.EncodeLogTailMetricsDelta,
	}
	s.logtail = logtail.NewLogger(c, s.logf)
	closePool.addFunc(func() { s.logtail.Shutdown(context.Background()) })
	return nil
}

type closeOnErrorPool []func()

func (p *closeOnErrorPool) add(c io.Closer)   { *p = append(*p, func() { c.Close() }) }
func (p *closeOnErrorPool) addFunc(fn func()) { *p = append(*p, fn) }
func (p closeOnErrorPool) closeAllIfError(errp *error) {
	if *errp != nil {
		for _, closeFn := range p {
			closeFn()
		}
	}
}

func (s *Server) logf(format string, a ...any) {
	if s.logtail != nil {
		s.logtail.Logf(format, a...)
	}
	if s.Logf != nil {
		s.Logf(format, a...)
		return
	}
	log.Printf(format, a...)
}

// printAuthURLLoop loops once every few seconds while the server is still running and
// is in NeedsLogin state, printing out the auth URL.
func (s *Server) printAuthURLLoop() {
	for {
		if s.shutdownCtx.Err() != nil {
			return
		}
		if st := s.lb.State(); st != ipn.NeedsLogin {
			s.logf("printAuthURLLoop: state is %v; stopping", st)
			return
		}
		st := s.lb.StatusWithoutPeers()
		if st.AuthURL != "" {
			s.logf("To start this tsnet server, restart with TS_AUTHKEY set, or go to: %s", st.AuthURL)
		}
		select {
		case <-time.After(5 * time.Second):
		case <-s.shutdownCtx.Done():
			return
		}
	}
}

// networkForFamily returns one of "tcp4", "tcp6", "udp4", or "udp6".
//
// netBase is "tcp" or "udp" (without any '4' or '6' suffix).
func networkForFamily(netBase string, is6 bool) string {
	switch netBase {
	case "tcp":
		if is6 {
			return "tcp6"
		}
		return "tcp4"
	case "udp":
		if is6 {
			return "udp6"
		}
		return "udp4"
	}
	panic("unexpected")
}

// listenerForDstAddr returns a listener for the provided network and
// destination IP/port. It matches from most specific to least specific.
// For example:
//
//   - ("tcp4", IP, port)
//   - ("tcp", IP, port)
//   - ("tcp4", "", port)
//   - ("tcp", "", port)
//
// The netBase is "tcp" or "udp" (without any '4' or '6' suffix).
//
// Listeners which do not specify an IP address will match for traffic
// for the local node (that is, a destination address of the IPv4 or
// IPv6 address of this node) only. To listen for traffic on other addresses
// such as those routed inbound via subnet routes, explicitly specify
// the listening address or use RegisterFallbackTCPHandler.
func (s *Server) listenerForDstAddr(netBase string, dst netip.AddrPort, funnel bool) (_ *listener, ok bool) {
	s.mu.Lock()
	defer s.mu.Unlock()

	// Search for a listener with the specified IP
	for _, net := range [2]string{
		networkForFamily(netBase, dst.Addr().Is6()),
		netBase,
	} {
		if ln, ok := s.listeners[listenKey{net, dst.Addr(), dst.Port(), funnel}]; ok {
			return ln, true
		}
	}

	// Search for a listener without an IP if the destination was
	// one of the native IPs of the node.
	if ip4, ip6 := s.TailscaleIPs(); dst.Addr() == ip4 || dst.Addr() == ip6 {
		for _, net := range [2]string{
			networkForFamily(netBase, dst.Addr().Is6()),
			netBase,
		} {
			if ln, ok := s.listeners[listenKey{net, netip.Addr{}, dst.Port(), funnel}]; ok {
				return ln, true
			}
		}
	}

	return nil, false
}

func (s *Server) getTCPHandlerForFunnelFlow(src netip.AddrPort, dstPort uint16) (handler func(net.Conn)) {
	ipv4, ipv6 := s.TailscaleIPs()
	var dst netip.AddrPort
	if src.Addr().Is4() {
		if !ipv4.IsValid() {
			return nil
		}
		dst = netip.AddrPortFrom(ipv4, dstPort)
	} else {
		if !ipv6.IsValid() {
			return nil
		}
		dst = netip.AddrPortFrom(ipv6, dstPort)
	}
	ln, ok := s.listenerForDstAddr("tcp", dst, true)
	if !ok {
		return nil
	}
	return ln.handle
}

func (s *Server) getTCPHandlerForFlow(src, dst netip.AddrPort) (handler func(net.Conn), opts []tcpip.SettableSocketOption, intercept bool) {
	ln, ok := s.listenerForDstAddr("tcp", dst, false)
	if !ok {
<<<<<<< HEAD
		return nil, nil, true // don't handle, don't forward to localhost
=======
		s.mu.Lock()
		defer s.mu.Unlock()
		for _, handler := range s.fallbackTCPHandlers {
			connHandler, intercept := handler(src, dst)
			if intercept {
				return connHandler, intercept
			}
		}
		return nil, true // don't handle, don't forward to localhost
>>>>>>> cc950c07
	}
	return ln.handle, nil, true
}

func (s *Server) getUDPHandlerForFlow(src, dst netip.AddrPort) (handler func(nettype.ConnPacketConn), intercept bool) {
	ln, ok := s.listenerForDstAddr("udp", dst, false)
	if !ok {
		return nil, true // don't handle, don't forward to localhost
	}
	return func(c nettype.ConnPacketConn) { ln.handle(c) }, true
}

// getTSNetDir usually just returns filepath.Join(confDir, "tsnet-"+prog)
// with no error.
//
// One special case is that it renames old "tslib-" directories to
// "tsnet-", and that rename might return an error.
//
// TODO(bradfitz): remove this maybe 6 months after 2022-03-17,
// once people (notably Tailscale corp services) have updated.
func getTSNetDir(logf logger.Logf, confDir, prog string) (string, error) {
	oldPath := filepath.Join(confDir, "tslib-"+prog)
	newPath := filepath.Join(confDir, "tsnet-"+prog)

	fi, err := os.Lstat(oldPath)
	if os.IsNotExist(err) {
		// Common path.
		return newPath, nil
	}
	if err != nil {
		return "", err
	}
	if !fi.IsDir() {
		return "", fmt.Errorf("expected old tslib path %q to be a directory; got %v", oldPath, fi.Mode())
	}

	// At this point, oldPath exists and is a directory. But does
	// the new path exist?

	fi, err = os.Lstat(newPath)
	if err == nil && fi.IsDir() {
		// New path already exists somehow. Ignore the old one and
		// don't try to migrate it.
		return newPath, nil
	}
	if err != nil && !os.IsNotExist(err) {
		return "", err
	}
	if err := os.Rename(oldPath, newPath); err != nil {
		return "", err
	}
	logf("renamed old tsnet state storage directory %q to %q", oldPath, newPath)
	return newPath, nil
}

// APIClient returns a tailscale.Client that can be used to make authenticated
// requests to the Tailscale control server.
// It requires the user to set tailscale.I_Acknowledge_This_API_Is_Unstable.
func (s *Server) APIClient() (*tailscale.Client, error) {
	if !tailscale.I_Acknowledge_This_API_Is_Unstable {
		return nil, errors.New("use of Client without setting I_Acknowledge_This_API_Is_Unstable")
	}
	if err := s.Start(); err != nil {
		return nil, err
	}

	c := tailscale.NewClient("-", nil)
	c.HTTPClient = &http.Client{Transport: s.lb.KeyProvingNoiseRoundTripper()}
	return c, nil
}

// Listen announces only on the Tailscale network.
// It will start the server if it has not been started yet.
//
// Listeners which do not specify an IP address will match for traffic
// for the local node (that is, a destination address of the IPv4 or
// IPv6 address of this node) only. To listen for traffic on other addresses
// such as those routed inbound via subnet routes, explicitly specify
// the listening address or use RegisterFallbackTCPHandler.
func (s *Server) Listen(network, addr string) (net.Listener, error) {
	return s.listen(network, addr, listenOnTailnet)
}

// ListenTLS announces only on the Tailscale network.
// It returns a TLS listener wrapping the tsnet listener.
// It will start the server if it has not been started yet.
func (s *Server) ListenTLS(network, addr string) (net.Listener, error) {
	if network != "tcp" {
		return nil, fmt.Errorf("ListenTLS(%q, %q): only tcp is supported", network, addr)
	}
	ctx := context.Background()
	st, err := s.Up(ctx)
	if err != nil {
		return nil, err
	}
	if len(st.CertDomains) == 0 {
		return nil, errors.New("tsnet: you must enable HTTPS in the admin panel to proceed. See https://tailscale.com/s/https")
	}

	ln, err := s.listen(network, addr, listenOnTailnet)
	if err != nil {
		return nil, err
	}
	return tls.NewListener(ln, &tls.Config{
		GetCertificate: s.getCert,
	}), nil
}

// RegisterFallbackTCPHandler registers a callback which will be called
// to handle a TCP flow to this tsnet node, for which no listeners will handle.
//
// If multiple fallback handlers are registered, they will be called in an
// undefined order. See FallbackTCPHandler for details on handling a flow.
//
// The returned function can be used to deregister this callback.
func (s *Server) RegisterFallbackTCPHandler(cb FallbackTCPHandler) func() {
	s.mu.Lock()
	defer s.mu.Unlock()
	hnd := s.fallbackTCPHandlers.Add(cb)
	return func() {
		s.mu.Lock()
		defer s.mu.Unlock()
		delete(s.fallbackTCPHandlers, hnd)
	}
}

// getCert is the GetCertificate function used by ListenTLS.
//
// It calls GetCertificate on the localClient, passing in the ClientHelloInfo.
// For testing, if s.getCertForTesting is set, it will call that instead.
func (s *Server) getCert(hi *tls.ClientHelloInfo) (*tls.Certificate, error) {
	if s.getCertForTesting != nil {
		return s.getCertForTesting(hi)
	}
	lc, err := s.LocalClient()
	if err != nil {
		return nil, err
	}
	return lc.GetCertificate(hi)
}

// FunnelOption is an option passed to ListenFunnel to configure the listener.
type FunnelOption interface {
	funnelOption()
}

type funnelOnly int

func (funnelOnly) funnelOption() {}

// FunnelOnly configures the listener to only respond to connections from Tailscale Funnel.
// The local tailnet will not be able to connect to the listener.
func FunnelOnly() FunnelOption { return funnelOnly(1) }

// ListenFunnel announces on the public internet using Tailscale Funnel.
//
// It also by default listens on your local tailnet, so connections can
// come from either inside or outside your network. To restrict connections
// to be just from the internet, use the FunnelOnly option.
//
// Currently (2023-03-10), Funnel only supports TCP on ports 443, 8443, and 10000.
// The supported host name is limited to that configured for the tsnet.Server.
// As such, the standard way to create funnel is:
//
//	s.ListenFunnel("tcp", ":443")
//
// and the only other supported addrs currently are ":8443" and ":10000".
//
// It will start the server if it has not been started yet.
func (s *Server) ListenFunnel(network, addr string, opts ...FunnelOption) (net.Listener, error) {
	if network != "tcp" {
		return nil, fmt.Errorf("ListenFunnel(%q, %q): only tcp is supported", network, addr)
	}
	host, portStr, err := net.SplitHostPort(addr)
	if err != nil {
		return nil, err
	}
	if host != "" {
		return nil, fmt.Errorf("ListenFunnel(%q, %q): host must be empty", network, addr)
	}
	port, err := strconv.ParseUint(portStr, 10, 16)
	if err != nil {
		return nil, err
	}

	ctx := context.Background()
	st, err := s.Up(ctx)
	if err != nil {
		return nil, err
	}
	// TODO(sonia,tailscale/corp#10577): We may want to use the interactive enable
	// flow here instead of CheckFunnelAccess to allow the user to turn on Funnel
	// if not already on. Specifically when running from a terminal.
	// See cli.serveEnv.verifyFunnelEnabled.
	if err := ipn.CheckFunnelAccess(uint16(port), st.Self); err != nil {
		return nil, err
	}

	lc := s.localClient

	// May not have funnel enabled. Enable it.
	srvConfig, err := lc.GetServeConfig(ctx)
	if err != nil {
		return nil, err
	}
	if srvConfig == nil {
		srvConfig = &ipn.ServeConfig{}
	}
	if len(st.CertDomains) == 0 {
		return nil, errors.New("Funnel not available; HTTPS must be enabled. See https://tailscale.com/s/https")
	}
	domain := st.CertDomains[0]
	hp := ipn.HostPort(domain + ":" + portStr)
	if !srvConfig.AllowFunnel[hp] {
		mak.Set(&srvConfig.AllowFunnel, hp, true)
		srvConfig.AllowFunnel[hp] = true
		if err := lc.SetServeConfig(ctx, srvConfig); err != nil {
			return nil, err
		}
	}

	// Start a funnel listener.
	lnOn := listenOnBoth
	for _, opt := range opts {
		if _, ok := opt.(funnelOnly); ok {
			lnOn = listenOnFunnel
		}
	}
	ln, err := s.listen(network, addr, lnOn)
	if err != nil {
		return nil, err
	}
	return tls.NewListener(ln, &tls.Config{
		GetCertificate: s.getCert,
	}), nil
}

type listenOn string

const (
	listenOnTailnet = listenOn("listen-on-tailnet")
	listenOnFunnel  = listenOn("listen-on-funnel")
	listenOnBoth    = listenOn("listen-on-both")
)

func (s *Server) listen(network, addr string, lnOn listenOn) (net.Listener, error) {
	switch network {
	case "", "tcp", "tcp4", "tcp6", "udp", "udp4", "udp6":
	default:
		return nil, errors.New("unsupported network type")
	}
	host, portStr, err := net.SplitHostPort(addr)
	if err != nil {
		return nil, fmt.Errorf("tsnet: %w", err)
	}
	port, err := net.LookupPort(network, portStr)
	if err != nil || port < 0 || port > math.MaxUint16 {
		// LookupPort returns an error on out of range values so the bounds
		// checks on port should be unnecessary, but harmless. If they do
		// match, worst case this error message says "invalid port: <nil>".
		return nil, fmt.Errorf("invalid port: %w", err)
	}
	var bindHostOrZero netip.Addr
	if host != "" {
		bindHostOrZero, err = netip.ParseAddr(host)
		if err != nil {
			return nil, fmt.Errorf("invalid Listen addr %q; host part must be empty or IP literal", host)
		}
		if strings.HasSuffix(network, "4") && !bindHostOrZero.Is4() {
			return nil, fmt.Errorf("invalid non-IPv4 addr %v for network %q", host, network)
		}
		if strings.HasSuffix(network, "6") && !bindHostOrZero.Is6() {
			return nil, fmt.Errorf("invalid non-IPv6 addr %v for network %q", host, network)
		}
	}

	if err := s.Start(); err != nil {
		return nil, err
	}

	var keys []listenKey
	switch lnOn {
	case listenOnTailnet:
		keys = append(keys, listenKey{network, bindHostOrZero, uint16(port), false})
	case listenOnFunnel:
		keys = append(keys, listenKey{network, bindHostOrZero, uint16(port), true})
	case listenOnBoth:
		keys = append(keys, listenKey{network, bindHostOrZero, uint16(port), false})
		keys = append(keys, listenKey{network, bindHostOrZero, uint16(port), true})
	}

	ln := &listener{
		s:    s,
		keys: keys,
		addr: addr,

		conn: make(chan net.Conn),
	}
	s.mu.Lock()
	for _, key := range keys {
		if _, ok := s.listeners[key]; ok {
			s.mu.Unlock()
			return nil, fmt.Errorf("tsnet: listener already open for %s, %s", network, addr)
		}
	}
	if s.listeners == nil {
		s.listeners = make(map[listenKey]*listener)
	}
	for _, key := range keys {
		s.listeners[key] = ln
	}
	s.mu.Unlock()
	return ln, nil
}

// CapturePcap can be called by the application code compiled with tsnet to save a pcap
// of packets which the netstack within tsnet sees. This is expected to be useful during
// debugging, probably not useful for production.
//
// Packets will be written to the pcap until the process exits. The pcap needs a Lua dissector
// to be installed in WireShark in order to decode properly: wgengine/capture/ts-dissector.lua
// in this repository.
// https://tailscale.com/kb/1023/troubleshooting/#can-i-examine-network-traffic-inside-the-encrypted-tunnel
func (s *Server) CapturePcap(ctx context.Context, pcapFile string) error {
	stream, err := s.localClient.StreamDebugCapture(ctx)
	if err != nil {
		return err
	}

	f, err := os.OpenFile(pcapFile, os.O_WRONLY|os.O_CREATE|os.O_TRUNC, 0644)
	if err != nil {
		stream.Close()
		return err
	}

	go func(stream io.ReadCloser, f *os.File) {
		defer stream.Close()
		defer f.Close()
		_, _ = io.Copy(f, stream)
	}(stream, f)

	return nil
}

type listenKey struct {
	network string
	host    netip.Addr // or zero value for unspecified
	port    uint16
	funnel  bool
}

type listener struct {
	s      *Server
	keys   []listenKey
	addr   string
	conn   chan net.Conn
	closed bool // guarded by s.mu
}

func (ln *listener) Accept() (net.Conn, error) {
	c, ok := <-ln.conn
	if !ok {
		return nil, fmt.Errorf("tsnet: %w", net.ErrClosed)
	}
	return c, nil
}

func (ln *listener) Addr() net.Addr { return addr{ln} }

func (ln *listener) Close() error {
	ln.s.mu.Lock()
	defer ln.s.mu.Unlock()
	return ln.closeLocked()
}

// closeLocked closes the listener.
// It must be called with ln.s.mu held.
func (ln *listener) closeLocked() error {
	if ln.closed {
		return fmt.Errorf("tsnet: %w", net.ErrClosed)
	}
	for _, key := range ln.keys {
		if v, ok := ln.s.listeners[key]; ok && v == ln {
			delete(ln.s.listeners, key)
		}
	}
	close(ln.conn)
	ln.closed = true
	return nil
}

func (ln *listener) handle(c net.Conn) {
	t := time.NewTimer(time.Second)
	defer t.Stop()
	select {
	case ln.conn <- c:
	case <-t.C:
		// TODO(bradfitz): this isn't ideal. Think about how
		// we how we want to do pushback.
		c.Close()
	}
}

// Server returns the tsnet Server associated with the listener.
func (ln *listener) Server() *Server { return ln.s }

type addr struct{ ln *listener }

func (a addr) Network() string { return a.ln.keys[0].network }
func (a addr) String() string  { return a.ln.addr }<|MERGE_RESOLUTION|>--- conflicted
+++ resolved
@@ -28,11 +28,8 @@
 	"sync"
 	"time"
 
-<<<<<<< HEAD
-	"golang.org/x/exp/slices"
 	"gvisor.dev/gvisor/pkg/tcpip"
-=======
->>>>>>> cc950c07
+
 	"tailscale.com/client/tailscale"
 	"tailscale.com/control/controlclient"
 	"tailscale.com/envknob"
@@ -810,19 +807,15 @@
 func (s *Server) getTCPHandlerForFlow(src, dst netip.AddrPort) (handler func(net.Conn), opts []tcpip.SettableSocketOption, intercept bool) {
 	ln, ok := s.listenerForDstAddr("tcp", dst, false)
 	if !ok {
-<<<<<<< HEAD
-		return nil, nil, true // don't handle, don't forward to localhost
-=======
 		s.mu.Lock()
 		defer s.mu.Unlock()
 		for _, handler := range s.fallbackTCPHandlers {
 			connHandler, intercept := handler(src, dst)
 			if intercept {
-				return connHandler, intercept
+				return connHandler, nil, intercept
 			}
 		}
-		return nil, true // don't handle, don't forward to localhost
->>>>>>> cc950c07
+		return nil, nil, true // don't handle, don't forward to localhost
 	}
 	return ln.handle, nil, true
 }
